--- conflicted
+++ resolved
@@ -484,18 +484,14 @@
 
           for (uint32_t i = 0; i <= maxValue; i++)
           {
-<<<<<<< HEAD
-            printf("            <EnumPair Value='%u' Name='", i);
-            printXML(0, 0, s);
-            printf("' />\n");
-=======
             const char *s = f.lookupValue[i];
 
             if (s)
             {
-              printf("            <EnumPair Value='%u' Name='%s' />\n", i, s);
+              printf("            <EnumPair Value='%u' Name='", i);
+              printXML(0, 0, s);
+              printf("' />\n");
             }
->>>>>>> 48be1941
           }
           printf("          </EnumValues>\n");
         }
@@ -515,18 +511,14 @@
 
           for (uint32_t i = 0; i < maxValue; i++)
           {
-<<<<<<< HEAD
-            printf("            <EnumPair Bit='%u' Name='", i);
-            printXML(0, 0, s);
-            printf("' />\n");
-=======
             const char *s = f.lookupValue[i];
 
             if (s)
             {
-              printf("            <EnumPair Bit='%u' Name='%s' />\n", i, s);
+              printf("            <EnumPair Bit='%u' Name='", i);
+              printXML(0, 0, s);
+              printf("' />\n");
             }
->>>>>>> 48be1941
           }
 
           printf("          </EnumBitValues>\n");
