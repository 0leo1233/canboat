--- conflicted
+++ resolved
@@ -9,15 +9,12 @@
 ## [Unreleased]
 
 ### Fixed
-<<<<<<< HEAD
-- Added Type field to PGN 130571.
-=======
+- #376: Added Type field to PGN 130571.
 - #377: Ensure PGNs are correct framing type (packet type) and fix PGN 130824 B&G Wind Data.
 - #365: Produce a `canboat.html` file
 
 ### Changed
 - #366: PGN 127500 field lengths and framing type changed
->>>>>>> 38c114fa
 
 ## [4.10.0]
 
