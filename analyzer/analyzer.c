/*

Analyzes NMEA 2000 PGNs.

(C) 2009-2014, Kees Verruijt, Harlingen, The Netherlands.

This file is part of CANboat.

CANboat is free software: you can redistribute it and/or modify
it under the terms of the GNU General Public License as published by
the Free Software Foundation, either version 3 of the License, or
(at your option) any later version.

CANboat is distributed in the hope that it will be useful,
but WITHOUT ANY WARRANTY; without even the implied warranty of
MERCHANTABILITY or FITNESS FOR A PARTICULAR PURPOSE.  See the
GNU General Public License for more details.

You should have received a copy of the GNU General Public License
along with CANboat.  If not, see <http://www.gnu.org/licenses/>.

*/

#include "common.h"
#include "analyzer.h"

DevicePackets * device[256];
char * manufacturer[1 << 12];

enum RawFormats
{
  RAWFORMAT_PLAIN,
  RAWFORMAT_FAST,
  RAWFORMAT_AIRMAR,
  RAWFORMAT_CHETCO
};

enum RawFormats format = RAWFORMAT_PLAIN;

enum GeoFormats
{
  GEO_DD,
  GEO_DM,
  GEO_DMS
};


bool showRaw = false;
bool showData = false;
bool showBytes = false;
bool showJson = false;
char * sep = " ";
int  braceCount = 0; // Open json output { characters that need to be closed
enum GeoFormats showGeo = GEO_DD;
int onlyPgn = 0;
int onlySrc = -1;
int clockSrc = -1;
size_t heapSize = 0;

static void fillManufacturers(void);
static void fillFieldCounts(void);
static uint8_t scanNibble(char c);
static int scanHex(char ** p, uint8_t * m);
static bool printNumber(char * fieldName, Field * field, uint8_t * data, size_t startBit, size_t bits);

void initialize(void);
void printCanRaw(RawMessage * msg);
bool printCanFormat(RawMessage * msg);
void explain(void);
void explainXML(void);
void camelCase(bool upperCamelCase);

void usage(char ** argv, char ** av)
{
  printf("Unknown or invalid argument %s\n", av[0]);
  printf("Usage: %s [[-raw] [-json [-camel | -upper-camel]] [-data] [-debug] [-d] [-q] [-geo {dd|dm|dms}] [-src <src> | <pgn>]] ["
#ifndef SKIP_SETSYSTEMCLOCK
         "-clocksrc <src> | "
#endif
         "-explain | -explain-xml]\n", argv[0]);
  exit(1);
}

int main(int argc, char ** argv)
{
  int r;
  char msg[2000];
  FILE * file = stdin;
  int ac = argc;
  char ** av = argv;

  setProgName(argv[0]);

  for ( ; ac > 1; ac--, av++)
  {
    if (strcasecmp(av[1], "-explain-xml") == 0)
    {
      explainXML();
      exit(0);
    }
    else if (strcasecmp(av[1], "-explain") == 0)
    {
      explain();
      exit(0);
    }
    else if (strcasecmp(av[1], "-raw") == 0)
    {
      showRaw = true;
    }
    else if (strcasecmp(av[1], "-debug") == 0)
    {
      showBytes = true;
    }
    else if (strcasecmp(av[1], "-d") == 0)
    {
      setLogLevel(LOGLEVEL_DEBUG);
    }
    else if (strcasecmp(av[1], "-q") == 0)
    {
      setLogLevel(LOGLEVEL_ERROR);
    }
    else if (ac > 2 && strcasecmp(av[1], "-geo") == 0)
    {
      if (strcasecmp(av[2], "dd") == 0)
      {
        showGeo = GEO_DD;
      }
      else if (strcasecmp(av[2], "dm") == 0)
      {
        showGeo = GEO_DM;
      }
      else if (strcasecmp(av[2], "dms") == 0)
      {
        showGeo = GEO_DMS;
      }
      else
      {
        usage(argv, av);
      }
      ac--;
      av++;
    }
    else if (strcasecmp(av[1], "-camel") == 0)
    {
      camelCase(false);
    }
    else if (strcasecmp(av[1], "-upper-camel") == 0)
    {
      camelCase(true);
    }
    else if (strcasecmp(av[1], "-json") == 0)
    {
      showJson = true;
    }
    else if (strcasecmp(av[1], "-data") == 0)
    {
      showData = true;
    }
    else if (ac > 2 && strcasecmp(av[1], "-src") == 0)
    {
      onlySrc = strtol(av[2], 0, 10);
      ac--;
      av++;
    }
# ifndef SKIP_SETSYSTEMCLOCK
    else if (ac > 2 && strcasecmp(av[1], "-clocksrc") == 0)
    {
      clockSrc = strtol(av[2], 0, 10);
      ac--;
      av++;
    }
# endif
    else if (ac > 2 && strcasecmp(av[1], "-file") == 0)
    {
      file = fopen(av[2], "r");
      if (!file)
      {
        printf("Cannot open file %s\n", av[2]);
        exit(1);
      }
      ac--;
      av++;
    }
    else
    {
      onlyPgn = strtol(av[1], 0, 10);
      if (onlyPgn > 0)
      {
        printf("Only logging PGN %d\n", onlyPgn);
      }
      else
      {
        usage(argv, av);
      }
    }
  }

  if (!showJson)
  {
    logInfo("N2K packet analyzer "PROGRAM_REV" from "PROGRAM_DATE"\n" COPYRIGHT);
  }

  fillManufacturers();
  fillFieldCounts();

  while (fgets(msg, sizeof(msg) - 1, file))
  {
    RawMessage m;
    unsigned int prio, pgn, dst, src, len, junk;
    char * p;
    unsigned int i;

    if (*msg == 0 || *msg == '\n')
    {
      continue;
    }

    if (format != RAWFORMAT_CHETCO && msg[0] == '$' && strncmp(msg, "$PCDIN", 6) == 0)
    {
      if (showBytes)
      {
        logInfo("Detected Chetco protocol with all data on one line\n");
      }
      format = RAWFORMAT_CHETCO;
    }

    if (format != RAWFORMAT_CHETCO)
    {
      if (format != RAWFORMAT_AIRMAR)
      {
        p = strchr(msg, ',');
      }
      else
      {
        p = strchr(msg, ' ');
      }

      if (!p)
      {
        p = strchr(msg, ' ');
        if (p && (p[1] == '-' || p[2] == '-'))
        {
          if (format != RAWFORMAT_AIRMAR && showBytes)
          {
            logInfo("Detected Airmar protocol with all data on one line\n");
          }
          format = RAWFORMAT_AIRMAR;
        }
      }
      if (!p || p >= msg + sizeof(m.timestamp) - 1)
      {
        logError("Error reading message, scanning timestamp from %s", msg);
        if (!showJson) fprintf(stdout, "%s", msg);
        continue;
      }
    }

    if (format == RAWFORMAT_PLAIN)
    {
      unsigned int data[8];

      memcpy(m.timestamp, msg, p - msg);
      m.timestamp[p - msg] = 0;

      /* Moronic Windows does not support %hh<type> so we use intermediate variables */
      r = sscanf( p
        , ",%u,%u,%u,%u,%u"
        ",%x,%x,%x,%x,%x,%x,%x,%x,%x"
        , &prio
        , &pgn
        , &src
        , &dst
        , &len
        , &data[0]
        , &data[1]
        , &data[2]
        , &data[3]
        , &data[4]
        , &data[5]
        , &data[6]
        , &data[7]
        , &junk
      );
      if (r < 5)
      {
        logError("Error reading message, scanned %u from %s", r, msg);
        if (!showJson) fprintf(stdout, "%s", msg);
        continue;
      }
      if (r <= 5 + 8)
      {
        for (i = 0; i < len; i++)
        {
          m.data[i] = data[i];
        }
      }
      else
      {
        if (showBytes)
        {
          logInfo("Detected Fast protocol with all data on one line\n");
        }
        format = RAWFORMAT_FAST;
      }
    }
    if (format == RAWFORMAT_FAST)
    {
      memcpy(m.timestamp, msg, p - msg);
      m.timestamp[p - msg] = 0;

      /* Moronic Windows does not support %hh<type> so we use intermediate variables */
      r = sscanf( p
        , ",%u,%u,%u,%u,%u "
        , &prio
        , &pgn
        , &src
        , &dst
        , &len
      );
      if (r < 5)
      {
        logError("Error reading message, scanned %u from %s", r, msg);
        if (!showJson) fprintf(stdout, "%s", msg);
        continue;
      }
      for (i = 0; *p && i < 5;)
      {
        if (*++p == ',')
        {
          i++;
        }
      }
      if (!p)
      {
        logError("Error reading message, scanned %zu bytes from %s", p - msg, msg);
        if (!showJson) fprintf(stdout, "%s", msg);
        continue;
      }
      p++;
      for (i = 0; i < len; i++)
      {
        if (scanHex(&p, &m.data[i]))
        {
          logError("Error reading message, scanned %zu bytes from %s/%s, index %u", p - msg, msg, p, i);
          if (!showJson) fprintf(stdout, "%s", msg);
          continue;
        }
        if (i < len)
        {
          if (*p != ',' && !isspace(*p))
          {
            logError("Error reading message, scanned %zu bytes from %s", p - msg, msg);
            if (!showJson) fprintf(stdout, "%s", msg);
            continue;
          }
          p++;
        }
      }
    }
    else if (format == RAWFORMAT_AIRMAR)
    {
      unsigned int id;

      memcpy(m.timestamp, msg, p - msg - 1);
      m.timestamp[p - msg - 1] = 0;
      p += 3;

      /* Moronic Windows does not support %hh<type> so we use intermediate variables */
      pgn = strtoul(p, &p, 10);
      if (*p == ' ')
      {
        id = strtoul(++p, &p, 16);
      }
      if (*p != ' ')
      {
        logError("Error reading message, scanned %zu bytes from %s", p - msg, msg);
        if (!showJson) fprintf(stdout, "%s", msg);
        continue;
      }

      getISO11783BitsFromCanId(id, &prio, &pgn, &src, &dst);

      p++;
      len = strlen(p) / 2;
      for (i = 0; i < len; i++)
      {
        if (scanHex(&p, &m.data[i]))
        {
          logError("Error reading message, scanned %zu bytes from %s/%s, index %u", p - msg, msg, p, i);
          if (!showJson) fprintf(stdout, "%s", msg);
          continue;
        }
        if (i < len)
        {
          if (*p != ',' && *p != ' ')
          {
            logError("Error reading message, scanned %zu bytes from %s", p - msg, msg);
            if (!showJson) fprintf(stdout, "%s", msg);
            continue;
          }
          p++;
        }
      }
    }
    else if (format == RAWFORMAT_CHETCO)
    {
      unsigned int tstamp;
      time_t t;
      struct tm tm;

      if (sscanf(msg, "$PCDIN,%x,%x,%x,", &pgn, &tstamp, &src) < 3)
      {
        logError("Error reading Chetco message: %s", msg);
        if (!showJson) fprintf(stdout, "%s", msg);
        continue;
      }

      t = (time_t) tstamp / 1000;
      localtime_r(&t, &tm);
      strftime(m.timestamp, sizeof(m.timestamp), "%Y-%m-%d-%H:%M:%S", &tm);
      sprintf(m.timestamp + strlen(m.timestamp), ",%u", tstamp % 1000);

      p = msg + STRSIZE("$PCDIN,01FD07,089C77D!,03,"); // Fixed length where data bytes start;

      for (i = 0; *p != '*'; i++)
      {
        if (scanHex(&p, &m.data[i]))
        {
          logError("Error reading message, scanned %zu bytes from %s/%s, index %u", p - msg, msg, p, i);
          if (!showJson) fprintf(stdout, "%s", msg);
          continue;
        }
      }

      prio = 0;
      dst = 255;
      len = i + 1;
    }

    m.prio = prio;
    m.pgn  = pgn;
    m.dst  = dst;
    m.src  = src;
    m.len  = len;

    printCanFormat(&m);
    printCanRaw(&m);
  }

  return 0;
}

static uint8_t scanNibble(char c)
{
  if (isdigit(c))
  {
    return c - '0';
  }
  if (c >= 'A' && c <= 'F')
  {
    return c - 'A' + 10;
  }
  if (c >= 'a' && c <= 'f')
  {
    return c - 'a' + 10;
  }
  return 16;
}

static int scanHex(char ** p, uint8_t * m)
{
  uint8_t hi, lo;

  if (!(*p)[0] || !(*p)[1])
  {
    return 1;
  }

  hi = scanNibble((*p)[0]);
  if (hi > 15)
  {
    return 1;
  }
  lo = scanNibble((*p)[1]);
  if (lo > 15)
  {
    return 1;
  }
  (*p) += 2;
  *m = hi << 4 | lo;
  /* printf("(b=%02X,p=%p) ", *m, *p); */
  return 0;
}

char * getSep()
{
  char * s = sep;

  if (showJson)
  {
    sep = ",";
    if (strchr(s, '{'))
    {
      braceCount++;
    }
  }
  else
  {
    sep = ";";
  }

  return s;
}


static void fillManufacturers(void)
{
  size_t i;

  for (i = 0; i < ARRAY_SIZE(companyList); i++)
  {
    manufacturer[companyList[i].id] = companyList[i].name;
  }
}

static void fillFieldCounts(void)
{
  size_t i, j;

  for (i = 0; i < ARRAY_SIZE(pgnList); i++)
  {
    for (j = 0; pgnList[i].fieldList[j].name && j < 80; j++);
    if (j == 80)
    {
      logError("Internal PGN %d does not have correct fieldlist.\n", pgnList[i].pgn);
      exit(2);
    }
    pgnList[i].fieldCount = j;
  }
}

char mbuf[8192];
char * mp = mbuf;

void mprintf(const char * format, ...)
{
  va_list ap;
  int remain;

  va_start(ap, format);
  remain = sizeof(mbuf) - (mp - mbuf) - 1;
  mp += vsnprintf(mp, remain, format, ap);
  va_end(ap);
}


void mreset(void)
{
  mp = mbuf;
}

void mwrite(FILE * stream)
{
  fwrite(mbuf, sizeof(char), mp - mbuf, stream);
  fflush(stream);
  mreset();
}

void printCanRaw(RawMessage * msg)
{
  size_t i;
  FILE * f = stdout;

  if (onlySrc >= 0 && onlySrc != msg->src)
  {
    return;
  }

  if (showJson)
  {
    f = stderr;
  }

  if (showRaw && (!onlyPgn || onlyPgn == msg->pgn))
  {
    fprintf(f, "%s %u %03u %03u %6u :", msg->timestamp, msg->prio, msg->src, msg->dst, msg->pgn);
    for (i = 0; i < msg->len; i++)
    {
      fprintf(f, " %02x", msg->data[i]);
    }
    putc('\n', f);
  }
}

/*
 * There are three ways to print lat/long: DD, DM, DMS.
 * We print in the way set by the config. Default is DMS. DD is useful for Google Maps.
 */

static bool printLatLon(char * name, double resolution, uint8_t * data, size_t bytes)
{
  uint64_t absVal;
  int64_t value;

  value = 0;
  memcpy(&value, data, bytes);
  if (bytes == 4 && ((data[3] & 0x80) > 0))
  {
    value |= UINT64_C(0xffffffff00000000);
  }
  if (value > ((bytes == 8) ? INT64_C(0x7ffffffffffffffd) : INT64_C(0x7ffffffd)))
  {
    return false;
  }

  if (bytes == 8)
  {
    if (showBytes)
    {
      mprintf("(%"PRIx64" = %"PRId64") ", value, value);
    }

    value /= INT64_C(1000000000);
  }
  absVal = (value < 0) ? -value : value;

  if (showBytes)
  {
    mprintf("(%"PRId64") ", value);
  }

  if (showGeo == GEO_DD)
  {
    double dd = (double) value / (double) RES_LAT_LONG_PRECISION;

    if (showJson)
    {
      mprintf("%s\"%s\":\"%010.7f\"", getSep(), name, dd);
    }
    else
    {
      mprintf("%s %s = %010.7f", getSep(), name, dd);
    }
  }
  else if (showGeo == GEO_DM)
  {
    /* One degree = 10e6 */

    uint64_t degrees = (absVal / RES_LAT_LONG_PRECISION);
    uint64_t remainder = (absVal % RES_LAT_LONG_PRECISION);
    double minutes = (remainder * 60) / (double) RES_LAT_LONG_PRECISION;

    mprintf((showJson ? "%s\"%s\":\"%02u&deg; %06.3f %c\"" : "%s %s = %02ud %06.3f %c")
           , getSep(), name, (uint32_t) degrees, minutes
           , ((resolution == RES_LONGITUDE)
              ? ((value >= 0) ? 'E' : 'W')
              : ((value >= 0) ? 'N' : 'S')
             )
           );
  }
  else
  {
    uint32_t degrees = (uint32_t) (absVal / RES_LAT_LONG_PRECISION);
    uint32_t remainder = (uint32_t) (absVal % RES_LAT_LONG_PRECISION);
    uint32_t minutes = (remainder * 60) / RES_LAT_LONG_PRECISION;
    double seconds = (((uint64_t) remainder * 3600) / (double) RES_LAT_LONG_PRECISION) - (60 * minutes);

    mprintf( (showJson ? "%s\"%s\":\"%02u&deg;%02u&rsquo;%06.3f&rdquo;%c\"": "%s %s = %02ud %02u' %06.3f\"%c")
           , getSep(), name, degrees, minutes, seconds
           , ((resolution == RES_LONGITUDE)
              ? ((value >= 0) ? 'E' : 'W')
              : ((value >= 0) ? 'N' : 'S')
             )
           );
    if (showJson)
    {
      double dd = (double) value / (double) RES_LAT_LONG_PRECISION;
      mprintf("%s\"%s_dd\":\"%010.7f\"", getSep(), name, dd);
    }
  }
  return true;
}

static bool printDate(char * name, uint16_t d)
{
  char buf[sizeof("2008.03.10") + 1];
  time_t t;
  struct tm * tm;

  if (d >= 0xfffd)
  {
    return false;
  }

  if (showBytes)
  {
    mprintf("(date %hx = %hd) ", d, d);
  }

  t = d * 86400;
  tm = gmtime(&t);
  if (!tm)
  {
    logAbort("Unable to convert %u to gmtime\n", (unsigned int) t);
  }
  strftime(buf, sizeof(buf), "%Y.%m.%d", tm);
  if (showJson)
  {
    mprintf("%s\"%s\":\"%s\"", getSep(), name, buf);
  }
  else
  {
    mprintf("%s %s = %s", getSep(), name, buf);
  }
  return true;
}

static bool printTime(char * name, uint32_t t)
{
  uint32_t hours;
  uint32_t minutes;
  uint32_t seconds;
  uint32_t units;
  const uint32_t unitspersecond = 10000;

  if (t >= 0xfffffffd)
  {
    return false;
  }

  if (showBytes)
  {
    mprintf("(time %x = %u) ", t, t);
  }


  seconds = t / unitspersecond;
  units = t % unitspersecond;
  minutes = seconds / 60;
  seconds = seconds % 60;
  hours = minutes / 60;
  minutes = minutes % 60;

  if (showJson)
  {
    if (units)
    {
      mprintf("%s \"%s\": \"%02u:%02u:%02u.%05u\"", getSep(), name, hours, minutes, seconds, units);
    }
    else
    {
      mprintf("%s \"%s\": \"%02u:%02u:%02u\"", getSep(), name, hours, minutes, seconds);
    }
  }
  else
  {
    if (units)
    {
      mprintf("%s %s = %02u:%02u:%02u.%05u", getSep(), name, hours, minutes, seconds, units);
    }
    else
    {
      mprintf("%s %s = %02u:%02u:%02u", getSep(), name, hours, minutes, seconds);
    }
  }
  return true;
}

static bool printTemperature(char * name, uint16_t t)
{
  double c = t / 100.0 - 273.15;
  double f = c * 1.8 + 32;

  if (t >= 0xfffd)
  {
    return false;
  }

  if (showJson)
  {
    mprintf("%s\"%s\":\"%.2f\"", getSep(), name, c, f);
  }
  else
  {
    mprintf("%s %s = %.2f C (%.1f F)", getSep(), name, c, f);
  }
  return true;
}

static bool printPressure(char * name, uint16_t hp)
{
  double bar = hp / 1000.0; /* 1000 hectopascal = 1 Bar */
  double psi = hp / 14.50377; /* Silly but still used in some parts of the world */

  if (hp >= 0xfffd)
  {
    return false;
  }

  if (showJson)
  {
    mprintf("%s\"%s\":\"%"PRIu16"\"", getSep(), name, hp);
  }
  else
  {
    mprintf("%s %s = %.3f bar (%.1f PSI)", getSep(), name, bar, psi);
  }
  return true;
}

static void print6BitASCIIChar(uint8_t b)
{
  int c;
  if (b < 0x28)
  {
    c = b + 0x30;
  }
  else
  {
    c = b + 0x38;
  }
  if (showJson && (c == '\\'))
  {
    putchar(c);
  }
  putchar(c);
}

static bool print6BitASCIIText(char * name, uint8_t * data, size_t startBit, size_t bits)
{
  uint8_t value = 0;
  uint8_t maxValue = 0;
  uint8_t bitMask = 1 << startBit;
  uint64_t bitMagnitude = 1;
  size_t bit;
  char buf[128];

  if (showJson)
  {
    mprintf("%s\"%s\":\"", getSep(), name);
  }
  else
  {
    mprintf("%s %s = ", getSep(), name);
  }

  for (bit = 0; bit < bits && bit < sizeof(buf) * 8; bit++)
  {
    /* Act on the current bit */
    bool bitIsSet = (*data & bitMask) > 0;
    maxValue |= bitMagnitude;
    if (bitIsSet)
    {
      value |= bitMagnitude;
    }

    /* Find the next bit */
    if (bitMask == 128)
    {
      bitMask = 1;
      data++;
    }
    else
    {
      bitMask = bitMask << 1;
    }
    bitMagnitude = bitMagnitude << 1;

    if (bit % 6 == 5)
    {
      print6BitASCIIChar(value);
      value = 0;
      bitMagnitude = 1;
    }
  }
  if (showJson)
  {
    mprintf("\"");
  }
  return true;
}

static bool printHex(char * name, uint8_t * data, size_t startBit, size_t bits)
{
  uint8_t value = 0;
  uint8_t maxValue = 0;
  uint8_t bitMask = 1 << startBit;
  uint64_t bitMagnitude = 1;
  size_t bit;
  char buf[128];

  if (showBytes)
  {
    mprintf("(%s,%p,%zu,%zu) ", name, data, startBit, bits);
  }

  if (showJson)
  {
    mprintf("%s\"%s\":\"", getSep(), name);
  }
  else
  {
    mprintf("%s %s = ", getSep(), name);
  }

  for (bit = 0; bit < bits && bit < sizeof(buf) * 8; bit++)
  {
    /* Act on the current bit */
    bool bitIsSet = (*data & bitMask) > 0;
    maxValue |= bitMagnitude;
    if (bitIsSet)
    {
      value |= bitMagnitude;
    }

    /* Find the next bit */
    if (bitMask == 128)
    {
      bitMask = 1;
      data++;
    }
    else
    {
      bitMask = bitMask << 1;
    }
    bitMagnitude = bitMagnitude << 1;

    if (bit % 8 == 7)
    {
      mprintf("%02x ", value);
      value = 0;
      bitMagnitude = 1;
    }
  }
  if (showJson)
  {
    mprintf("\"");
  }
  return true;
}


/*
 *
 * This is perhaps as good a place as any to explain how CAN messages are layed out by the
 * NMEA. Basically, it's a mess once the bytes are recomposed into bytes (the on-the-wire
 * format is fine).
 *
 * For fields that are aligned on bytes there isn't much of an issue, they appear in our
 * buffers in standard Intel 'least endian' format.
 * For instance the MMSI # 244050447 is, in hex: 0x0E8BEA0F. This will be found in the CAN data as:
 * byte x+0: 0x0F
 * byte x+1: 0xEA
 * byte x+2: 0x8B
 * byte x+3: 0x0e
 *
 * To gather together we loop over the bytes, and keep increasing the magnitude of what we are
 * adding:
 *    for (i = 0, magnitude = 0; i < 4; i++)
 *    {
 *      value += data[i] << magnitude;
 *      magnitude += 8;
 *    }
 *
 * However, when there are two bit fields after each other, lets say A of 2 and then B of 6 bits:
 * then that is layed out MSB first, so the bit mask is 0b11000000 for the first
 * field and 0b00111111 for the second field.
 *
 * This means that if we have a bit field that crosses a byte boundary and does not start on
 * a byte boundary, the bit masks are like this (for a 16 bit field starting at the 3rd bit):
 *
 * 0b00111111 0b11111111 0b11000000
 *     ------   --------   --
 *     000000   11110000   11
 *     543210   32109876   54
 *
 * So we are forced to mask bits 0 and 1 of the first byte. Since we need to process the previous
 * field first, we cannot repeatedly shift bits out of the byte: if we shift left we get the first
 * field first, but in MSB order. We need bit values in LSB order, as the next byte will be more
 * significant. But we can't shift right as that will give us bits in LSB order but then we get the
 * two fields in the wrong order...
 *
 * So for that reason we explicitly test, per byte, how many bits we need and how many we have already
 * used.
 *
 */

static void extractNumber(Field * field, uint8_t * data, size_t startBit, size_t bits, int64_t * value, int64_t * maxValue)
{
  bool hasSign = field->hasSign;

  size_t firstBit = startBit;
  size_t bitsRemaining = bits;
  size_t magnitude = 0;
  size_t bitsInThisByte;
  uint64_t bitMask;
  uint64_t allOnes;
  uint64_t valueInThisByte;

  *value = 0;
  *maxValue = 0;

  if (showBytes)
  {
    mprintf("(en f=%s,sb=%u,b=%u) ", field->name, (unsigned int) startBit, (unsigned int) firstBit);
  }

  while (bitsRemaining)
  {
    bitsInThisByte = min(8 - firstBit, bitsRemaining);
    allOnes = (uint64_t) ((((uint64_t) 1) << bitsInThisByte) - 1);

    //How are bits ordered in bytes for bit fields? There are two ways, first field at LSB or first
    //field as MSB.
    //Experimentation, using the 129026 PGN, has shown that the most likely candidate is LSB.
    bitMask = allOnes << firstBit;
    valueInThisByte = (*data & bitMask) >> firstBit;

    *value |= valueInThisByte << magnitude;
    *maxValue |= (int64_t) allOnes << magnitude;

    if (showBytes)
    {
      mprintf("(d=%x,bib=%u,fb=%u,msk=%x,v=%x,mag=%x) ", *data, bitsInThisByte, firstBit, (unsigned int)bitMask, (unsigned int)valueInThisByte, (unsigned int)magnitude);
    }

    magnitude += bitsInThisByte;
    bitsRemaining -= bitsInThisByte;
    firstBit += bitsInThisByte;
    if (firstBit >= 8)
    {
      firstBit -= 8;
      data++;
    }
  }

  if (hasSign)
  {
    *maxValue >>= 1;

    if (field->offset) /* J1939 Excess-K notation */
    {
      *value += field->offset;
    }
    else
    {
      bool negative = (*value & (((uint64_t) 1) << (bits - 1))) > 0;

      if (negative)
      {
        /* Sign extend value for cases where bits < 64 */
        /* Assume we have bits = 16 and value = -2 then we do: */
        /* 0000.0000.0000.0000.0111.1111.1111.1101 value    */
        /* 0000.0000.0000.0000.0111.1111.1111.1111 maxvalue */
        /* 1111.1111.1111.1111.1000.0000.0000.0000 ~maxvalue */
        *value |= ~*maxValue;
      }
    }
  }

  if (showBytes)
  {
    mprintf("(v=%llx,m=%llx) ", *value, *maxValue);
  }
}

static Field * getField(uint32_t pgn, uint32_t field)
{
  int index;

  for (index = 0; index < ARRAY_SIZE(pgnList); index++)
  {
    if (pgn == pgnList[index].pgn)
    {
      if (field > pgnList[index].fieldCount)
      {
        return 0;
      }
      return &(pgnList[index].fieldList[field]);
    }
  }
  return 0;
}

static bool printVarNumber(char * fieldName, Pgn * pgn, uint32_t refPgn, Field * field, uint8_t * data, size_t startBit, size_t * bits)
{
  Field * refField;
  size_t size, bytes;

  /* PGN 126208 contains variable field length.
   * The field length can be derived from the PGN mentioned earlier in the message,
   * plus the field number.
   */

  /*
   * This is rather hacky. We know that the 'data' pointer points to the n-th variable field
   * length and thus that the field number is exactly one byte earlier.
   */

  refField = getField(refPgn, data[-1] - 1);
  if (refField)
  {
    *bits = (refField->size + 7) & ~7; // Round # of bits in field refField up to complete bytes: 1->8, 7->8, 8->8 etc.
    if (showBytes)
    {
      mprintf("(refField %s size = %u in %zu bytes)", refField->name, refField->size, *bits / 8);
    }
    return printNumber(fieldName, field, data, startBit, refField->size);
  }

  logError("Pgn %d Field %s: cannot derive variable length from PGN %d field # %d\n"
          , pgn->pgn, field->name, refPgn, data[-1]);
  *bits = 8; /* Gotta assume something */
  return false;
}

static bool printNumber(char * fieldName, Field * field, uint8_t * data, size_t startBit, size_t bits)
{
  bool ret = false;
  int64_t value;
  int64_t maxValue;
  int64_t reserved;
  double a;

  extractNumber(field, data, startBit, bits, &value, &maxValue);

  /* There are max five reserved values according to ISO 11873-9 (that I gather from indirect sources)
   * but I don't yet know which datafields reserve the reserved values.
   */
#define DATAFIELD_UNKNOWN   (0)
#define DATAFIELD_ERROR     (-1)
#define DATAFIELD_RESERVED1 (-2)
#define DATAFIELD_RESERVED2 (-3)
#define DATAFIELD_RESERVED3 (-4)

  if (maxValue >= 15)
  {
    reserved = 2; /* DATAFIELD_ERROR and DATAFIELD_UNKNOWN */
  }
  else if (maxValue > 1)
  {
    reserved = 1; /* DATAFIELD_UNKNOWN */
  }
  else
  {
    reserved = 0;
  }

  if (value <= maxValue - reserved)
  {
    if (field->units && field->units[0] == '=')
    {
      char lookfor[20];
      char * s;

      sprintf(lookfor, "=%"PRId64, value);
      if (strcmp(lookfor, field->units) != 0)
      {
        if (showBytes) logError("Field %s value %"PRId64" does not match %s\n", fieldName, value, field->units + 1);
        return false;
      }
      s = field->description;
      if (!s)
      {
        s = lookfor + 1;
      }
      if (showJson)
      {
        mprintf("%s\"%s\":\"%s\"", getSep(), fieldName, s);
      }
      else
      {
        mprintf("%s %s = %s", getSep(), fieldName, s);
      }
    }
    else
    if (field->resolution == RES_LOOKUP && field->units)
    {
      char lookfor[20];
      char * s, * e;

      sprintf(lookfor, ",%"PRId64"=", value);
      s = strstr(field->units, lookfor);
      if (s)
      {
        s += strlen(lookfor);
        e = strchr(s, ',');
        e = e ? e : s + strlen(s);
        if (showJson)
        {
          mprintf("%s\"%s\":\"%.*s\"", getSep(), fieldName, (int) (e - s), s);
        }
        else
        {
          mprintf("%s %s = %.*s", getSep(), fieldName, (int) (e - s), s);
        }
      }
      else
      {
        if (showJson)
        {
          mprintf("%s\"%s\":\"%"PRId64"\"", getSep(), fieldName, value);
        }
        else
        {
          mprintf("%s %s = %"PRId64"", getSep(), fieldName, value);
        }
      }
    }

    else if (field->resolution == RES_BINARY)
    {
      if (showJson)
      {
        mprintf("%s\"%s\":\"%"PRId64"\"", getSep(), fieldName, value);
      }
      else
      {
        mprintf("%s %s = 0x%"PRIx64, getSep(), fieldName, value);
      }
    }
    else if (field->resolution == RES_MANUFACTURER)
    {
      char * m = 0;
      char unknownManufacturer[30];

      if (value > 0 && value < ARRAY_SIZE(manufacturer))
      {
        m = manufacturer[value];
      }
      if (!m)
      {
        sprintf(unknownManufacturer, "Unknown Manufacturer %"PRId64, value);
        m = unknownManufacturer;
      }

      if (showJson)
      {
        mprintf("%s \"%s\": \"%s\"", getSep(), fieldName, m);
      }
      else
      {
        mprintf("%s %s = %s", getSep(), fieldName, m);
      }
    }
    else
    {

      if (field->resolution == RES_INTEGER)
      {
        if (showJson)
        {
          mprintf("%s\"%s\":\"%"PRId64"\"", getSep(), fieldName, value);
        }
        else
        {
          mprintf("%s %s = %"PRId64, getSep(), fieldName, value);
        }
      }
      else
      {
        int precision = 0;
        double r;

        a = value * field->resolution;

        if (field->resolution == RES_DEGREES)
        {
          precision = 1;
        }
        else if (field->resolution == RES_DEGREES * 0.0001)
        {
          precision = 4;
        }
        else
        {
          for (r = field->resolution; (r > 0.0) && (r < 1.0); r *= 10.0)
          {
            precision++;
          }
        }

        if (showJson)
        {
          mprintf("%s\"%s\":\"%.*f\"", getSep(), fieldName, precision, a);
        }
        else if (field->units && strcmp(field->units, "m") == 0 && a >= 1000.0)
        {
          mprintf("%s %s = %.*f km", getSep(), fieldName, precision + 3, a / 1000);
        }
        else
        {
          mprintf("%s %s = %.*f", getSep(), fieldName, precision, a);
          if (field->units)
          {
            mprintf(" %s", field->units);
          }
        }
      }
    }
  }
  else
  {
    /* For json, which is supposed to be effective for machine operations
     * we just ignore the special values.
     */
    if (!showJson)
    {
      switch (value - maxValue)
      {
      case DATAFIELD_UNKNOWN:
        mprintf("%s %s = Unknown", getSep(), fieldName);
        break;
      case DATAFIELD_ERROR:
        mprintf("%s %s = ERROR", getSep(), fieldName);
        break;
      case DATAFIELD_RESERVED1:
        mprintf("%s %s = RESERVED1", getSep(), fieldName);
        break;
      case DATAFIELD_RESERVED2:
        mprintf("%s %s = RESERVED2", getSep(), fieldName);
        break;
      case DATAFIELD_RESERVED3:
        mprintf("%s %s = RESERVED3", getSep(), fieldName);
        break;
      default:
        mprintf("%s %s = Unhandled value %ld (%ld)", getSep(), fieldName, value, value - maxValue);
      }
    }
  }

  return true;
}

void setSystemClock(uint16_t currentDate, uint32_t currentTime)
{

#ifndef SKIP_SETSYSTEMCLOCK
  static uint16_t prevDate = UINT16_MAX;
  static uint32_t prevTime = UINT32_MAX;
  const uint32_t unitspersecond = 10000;
  const uint32_t microsperunit = 100;
  const uint32_t microspersecond = 1000000;
  const uint32_t secondsperday = 86400;
  struct timeval now;
  struct timeval gps;
  struct timeval delta;
  struct timeval olddelta;

#ifdef HAS_ADJTIME
  const int maxDelta = 30;
#else
  const int maxDelta = 1;
#endif

  logDebug("setSystemClock = %u/%u\n", currentDate, currentTime);

  if (prevDate == UINT16_MAX)
  {
    logDebug("setSytemClock: first time\n");
    prevDate = currentDate;
    prevTime = currentTime;
    return;
  }
  if (prevTime == currentTime && prevDate == currentDate)
  {
    logDebug("System clock not changed\n");
    return;
  }

  if (gettimeofday(&now, 0))
  {
    logError("Can't get system clock\n");
    return;
  }

  gps.tv_sec = currentDate * secondsperday + currentTime / unitspersecond;
  gps.tv_usec = (currentTime % unitspersecond) * microsperunit;

  if (gps.tv_sec < now.tv_sec - maxDelta || gps.tv_sec > now.tv_sec + maxDelta)
  {
    if (settimeofday(&gps, 0))
    {
      logError("Failed to adjust system clock to %"PRIu64"/%06u\n", (uint64_t) gps.tv_sec, gps.tv_usec);
      return;
    }
    if (showBytes)
    {
      logInfo("Set system clock to %"PRIu64"/%06u\n", (uint64_t) gps.tv_sec, gps.tv_usec);
    }
    return;
  }

#ifdef HAS_ADJTIME

  delta.tv_sec = 0;
  delta.tv_usec = gps.tv_usec - now.tv_usec + microspersecond * (gps.tv_sec - now.tv_sec);

  if (delta.tv_usec < 2000 && delta.tv_usec > -2000)
  {
    if (showBytes)
    {
      logDebug("Forget about small system clock skew %d\n", delta.tv_usec);
    }
    return;
  }

  if (adjtime(&delta, &olddelta))
  {
    logError("Failed to adjust system clock by %d usec\n", delta.tv_usec);
    return;
  }

  if (showBytes)
  {
    logDebug("Now = %"PRIu64"/%06u ", (uint64_t) now.tv_sec, now.tv_usec);
    logDebug("GPS = %"PRIu64"/%06u ", (uint64_t) gps.tv_sec, gps.tv_usec);
    logDebug("Adjusting system clock by %d usec\n", delta.tv_usec);
    if (olddelta.tv_sec || olddelta.tv_usec)
    {
      logDebug("(Old delta not yet completed %"PRIu64"/%d\n", (uint64_t) olddelta.tv_sec, olddelta.tv_usec);
    }
  }

#endif
#endif
}

bool printPgn(int index, int subIndex, RawMessage * msg)
{
  uint8_t * dataStart;
  uint8_t * data;
  size_t size;
  uint8_t * dataEnd;
  size_t i;
  Field field;
  size_t bits;
  size_t bytes;
  size_t startBit;
  Pgn * pgn;
  int      repetition = 1;
  uint16_t valueu16;
  uint32_t valueu32;
  uint16_t currentDate = UINT16_MAX;
  uint32_t currentTime = UINT32_MAX;
  char fieldName[60];
  bool r;
  bool matchedFixedField;
  bool hasFixedField;
  uint32_t refPgn = 0;

  if (!device[msg->src])
  {
    return false;
  }
  dataStart = device[msg->src]->packetList[index].data;
  if (!dataStart)
  {
    return false;
  }
  size = device[msg->src]->packetList[index].size;
  dataEnd = dataStart + size;

  for (;(index < ARRAY_SIZE(pgnList)) && (msg->pgn == pgnList[index].pgn); index++)
  {
    matchedFixedField = true;
    hasFixedField = false;

    /* There is a next index that we can use as well. We do so if the 'fixed' fields don't match */

    pgn = &pgnList[index];

    for (i = 0, startBit = 0, data = dataStart; i < pgn->fieldCount; i++)
    {
      field = pgn->fieldList[i];
      if (!field.name || !field.size)
      {
        break;
      }

      bits = field.size;

      if (field.units && field.units[0] == '=')
      {
        int64_t value, desiredValue;
        int64_t maxValue;

        hasFixedField = true;
        extractNumber(&field, data, startBit, field.size, &value, &maxValue);
        desiredValue = strtol(field.units + 1, 0, 10);
        if (value != desiredValue)
        {
          matchedFixedField = false;
          break;
        }
      }
      startBit += bits;
      data += startBit / 8;
      startBit %= 8;
    }
    if (matchedFixedField)
    {
      break;
    }
  }

  if ((index >= ARRAY_SIZE(pgnList)) || (msg->pgn != pgnList[index].pgn))
  {
    index = 0;
  }

  pgn = &pgnList[index];

  if (showData)
  {
    FILE * f = stdout;
    char c = ' ';

    if (showJson)
    {
      f = stderr;
    }

    fprintf(f, "%s %u %3u %3u %6u %s: ", msg->timestamp, msg->prio, msg->src, msg->dst, msg->pgn, pgn->description);
    for (i = 0; i < size; i++)
    {
      fprintf(f, " %2.02X", dataStart[i]);
    }
    putc('\n', f);

    fprintf(f, "%s %u %3u %3u %6u %s: ", msg->timestamp, msg->prio, msg->src, msg->dst, msg->pgn, pgn->description);
    for (i = 0; i < size; i++)
    {
      fprintf(f, "  %c", isalnum(dataStart[i]) ? dataStart[i] : '.');
    }
    putc('\n', f);
  }

  if (showJson)
  {
    if (pgn->camelDescription)
    {
      mprintf("\"%s\":", pgn->camelDescription);
    }
    mprintf("{\"timestamp\":\"%s\",\"prio\":\"%u\",\"src\":\"%u\",\"dst\":\"%u\",\"pgn\":\"%u\",\"description\":\"%s\"", msg->timestamp, msg->prio, msg->src, msg->dst, msg->pgn, pgn->description);
    braceCount = 1;
    sep = ",\"fields\":{";
  }
  else
  {
    mprintf("%s %u %3u %3u %6u %s:", msg->timestamp, msg->prio, msg->src, msg->dst, msg->pgn, pgn->description);
    sep = " ";
  }

  for (i = 0, startBit = 0, data = dataStart; data < dataEnd; i++)
  {
    r = true;
    field = pgn->fieldList[i];
    if (!field.name)
    {
      if (pgn->repeatingFields)
      {
        i = i - pgn->repeatingFields;
        field = pgn->fieldList[i];
        repetition++;
      }
      else
      {
        break;
      }
    }

    strcpy(fieldName, field.camelName ? field.camelName : field.name);
    if (repetition > 1)
    {
      strcat(fieldName, field.camelName ? "_" : " ");
      sprintf(fieldName + strlen(fieldName), "%u", repetition);
    }

    bits  = field.size;
    bytes = (bits + 7) / 8;
    bytes = min(bytes, (size_t) (dataEnd - data));
    bits  = min(bytes * 8, bits);

    if (showBytes)
    {
      mprintf("\ndecode %s offset=%u startBit=%u bits=%u bytes=%u:", field.name, data - dataStart, startBit, bits, bytes);
    }

    if (strcmp(fieldName, "PGN") == 0)
    {
      refPgn = data[0] + (data[1] << 8) + (data[2] << 16);
      if (showBytes)
      {
        mprintf("refPgn=%u ", refPgn);
      }
    }

    if (field.resolution < 0.0)
    {
      int len;
      int k;

      /* These fields have only been found to start on byte boundaries,
       * making their location easier
       */
      if (field.resolution == RES_STRINGLZ)
      {
        len = *data++;
        bytes--;
        goto ascii_string;
      }

      if (field.resolution == RES_ASCII)
      {
        len = (int) bytes;
        unsigned char lastbyte = data[len - 1];

        if (lastbyte == 0xff || lastbyte == ' ' || lastbyte == 0 || lastbyte == '@')
        {
          while (len > 0 && (data[len - 1] == lastbyte))
          {
            len--;
          }
        }

ascii_string:
        if (showBytes)
        {
          for (k = 0; k < len; k++)
          {
            mprintf("%02x ", data[k]);
          }
        }

        if (showJson)
        {
          mprintf("%s\"%s\":\"", getSep(), fieldName);
        }
        else
        {
          mprintf("%s %s = ", getSep(), fieldName);
        }

        for (k = 0; k < len; k++)
        {
          if (data[k] >= ' ' && data[k] <= '~')
          {
            int c = data[k];

            if (showJson && (c == '\\'))
            {
              mprintf("%c", c);
            }
            mprintf("%c", c);
          }
        }

        if (showJson)
        {
          mprintf("\"");
        }

      }
      else if (field.resolution == RES_STRING)
      {
        int len;
        if (*data == 0x02)
        {
          data++;
          for (len = 0; data + len < dataEnd && data[len] != 0x01; len++);
          bytes = len + 1;
        }
        else if (*data > 0x02)
        {
          bytes = *data++;
          bytes--; /* Compensate for that we've already increased data by 1 */
          if (*data == 0x01)
          {
            data++;
            bytes--;
          }
          len = bytes - 1;
        }
        else
        {
          bytes = 1;
          len = 0;
        }
        if (len)
        {
          if (showJson)
          {
            mprintf("%s\"%s\":\"%.*s\"", getSep(), fieldName, (int) len, data);
          }
          else
          {
            mprintf("%s %s = %.*s", getSep(), fieldName, (int) len, data);
          }
        }
        bits = BYTES(bytes);
      }
      else if (field.resolution == RES_LONGITUDE || field.resolution == RES_LATITUDE)
      {
        printLatLon(fieldName, field.resolution, data, bytes);
      }
      else if (field.resolution == RES_DATE)
      {
        memcpy((void *) &valueu16, data, 2);
        printDate(fieldName, valueu16);
        currentDate = valueu16;
      }
      else if (field.resolution == RES_TIME)
      {
        memcpy((void *) &valueu32, data, 4);
        printTime(fieldName, valueu32);
        currentTime = valueu32;
      }
      else if (field.resolution == RES_TEMPERATURE)
      {
        memcpy((void *) &valueu16, data, 2);
        printTemperature(fieldName, valueu16);
      }
      else if (field.resolution == RES_PRESSURE)
      {
        memcpy((void *) &valueu16, data, 2);
        printPressure(fieldName, valueu16);
      }
      else if (field.resolution == RES_6BITASCII)
      {
        print6BitASCIIText(fieldName, data, startBit, bits);
      }
      else if (bits == LEN_VARIABLE)
      {
        printVarNumber(fieldName, pgn, refPgn, &field, data, startBit, &bits);
      }
      else if (bits > BYTES(8))
      {
        printHex(fieldName, data, startBit, bits);
      }
      else if (field.resolution == RES_INTEGER
            || field.resolution == RES_LOOKUP
            || field.resolution == RES_BINARY
            || field.resolution == RES_MANUFACTURER
              )
      {
        printNumber(fieldName, &field, data, startBit, bits);
      }
      else
      {
        logError("Unknown resolution %f for %s\n", field.resolution, fieldName);
      }
    }
    else if (field.resolution > 0.0)
    {
      printNumber(fieldName, &field, data, startBit, bits);
    }
    if (!r)
    {
      return false;
    }

    startBit += bits;
    data += startBit / 8;
    startBit %= 8;
  }

  if (showJson)
  {
<<<<<<< HEAD
    for (;braceCount > 0; braceCount--)
=======
    /* If the separator is now 1 character long then we printed at least one field */
    if (sep[0] && !sep[1])
>>>>>>> 05547a33
    {
      mprintf("}");
    }
  }
  mprintf("\n");

  if (msg->pgn == 126992 && currentDate < UINT16_MAX && currentTime < UINT32_MAX && clockSrc == msg->src)
  {
    setSystemClock(currentDate, currentTime);
  }
  return r;
}

void printPacket(size_t index, RawMessage * msg)
{
  size_t fastPacketIndex;
  size_t bucket;
  Packet * packet;
  Pgn * pgn = &pgnList[index];
  size_t subIndex;

  if (!device[msg->src])
  {
    heapSize += sizeof(DevicePackets);
    if (showBytes)
    {
      logInfo("New device at address %u (heap %zu bytes)\n", msg->src, heapSize);
    }
    device[msg->src] = calloc(1, sizeof(DevicePackets));
    if (!device[msg->src])
    {
      die("Out of memory\n");
    }
  }
  packet = &(device[msg->src]->packetList[index]);

  if (!packet->data)
  {
    packet->allocSize = max(min(pgn->size, 8) + FASTPACKET_BUCKET_N_SIZE, msg->len);
    heapSize += packet->allocSize;
    logInfo("New PGN %u for device %u (heap %zu bytes)\n", pgn->pgn, msg->src, heapSize);
    packet->data = malloc(packet->allocSize);
    if (!packet->data)
    {
      die("Out of memory\n");
    }
  }

  if (msg->len > 0x8 || format != RAWFORMAT_PLAIN)
  {
    if (packet->allocSize < msg->len)
    {
      heapSize += msg->len - packet->allocSize;
      packet->data = realloc(packet->data, msg->len);
      logDebug("Resizing buffer for PGN %u device %u to accomodate %u bytes (heap %zu bytes)\n", pgn->pgn, msg->src, msg->len, heapSize);
      packet->data = realloc(packet->data, msg->len);
      if (!packet->data)
      {
        die("Out of memory\n");
      }
      packet->allocSize = msg->len;
    }
    memcpy( packet->data
          , msg->data
          , msg->len
          );
    packet->size = msg->len;
  }
  else if (pgn->size > 0x8)
  {
    fastPacketIndex = msg->data[FASTPACKET_INDEX];
    bucket = fastPacketIndex & FASTPACKET_MAX_INDEX;

    if (bucket == 0)
    {
      size_t newSize = msg->data[FASTPACKET_SIZE] + FASTPACKET_BUCKET_N_SIZE;

      if (packet->allocSize < newSize)
      {
        heapSize += newSize - packet->allocSize;
        logDebug("Resizing buffer for PGN %u device %u to accomodate %zu bytes (heap %zu bytes)\n", pgn->pgn, msg->src, newSize, heapSize);
        packet->data = realloc(packet->data, newSize);
        if (!packet->data)
        {
          die("Out of memory\n");
        }
        packet->allocSize = newSize;
      }
      packet->size = msg->data[FASTPACKET_SIZE];
      memcpy( packet->data
            , msg->data + FASTPACKET_BUCKET_0_OFFSET
            , FASTPACKET_BUCKET_0_SIZE
            );
    }
    else
    {
      if (packet->lastFastPacket + 1 != fastPacketIndex)
      {
        logError("PGN %u malformed packet for %u received; expected %zu but got %zu\n"
                , pgn->pgn, msg->src, packet->lastFastPacket + 1, fastPacketIndex
                );
        return;
      }
      memcpy( packet->data + FASTPACKET_BUCKET_0_SIZE + FASTPACKET_BUCKET_N_SIZE * (bucket - 1)
            , msg->data + FASTPACKET_BUCKET_N_OFFSET
            , FASTPACKET_BUCKET_N_SIZE
            );
    }
    packet->lastFastPacket = fastPacketIndex;

    if (FASTPACKET_BUCKET_0_SIZE + FASTPACKET_BUCKET_N_SIZE * bucket < packet->size)
    {
      /* Packet is not complete yet */
      return;
    }
  }
  else /* msg->len <= 8 && pgn->size <= 0x8 */
  {
    packet->size = msg->len;
    memcpy( packet->data
          , msg->data
          , msg->len
          );
  }

  /*
   * If there are multiple PGN descriptions we have to find the matching
   * one.
   */
  subIndex = index;
  for (subIndex = index; subIndex < ARRAY_SIZE(pgnList) && (msg->pgn == pgnList[subIndex].pgn || !index); subIndex++)
  {
    if (printPgn(index, subIndex, msg)) /* Only the really matching ones will actually return true */
    {
      if (index != subIndex)
      {
        logDebug("PGN %d matches version %zu\n", msg->pgn, subIndex - index);
      }
      mwrite(stdout);
      break;
    }
    else
    {
      mreset();
    }
  }
}

bool printCanFormat(RawMessage * msg)
{
  size_t i;

  if (onlySrc >=0 && onlySrc != msg->src)
  {
    return false;
  }

  for (i = 0; i < ARRAY_SIZE(pgnList); i++)
  {
    if (msg->pgn == pgnList[i].pgn)
    {
      if (onlyPgn)
      {
        if (msg->pgn == onlyPgn)
        {
          printPacket(i, msg);
          return true;
        }
        continue;
      }
      if (!pgnList[i].size)
      {
        return true; /* Determine size by raw packet first */
      }
      /*
       * Found the pgn that matches this particular packet
       */
      printPacket(i, msg);
      return true;
    }
  }
  if (!onlyPgn && (i == ARRAY_SIZE(pgnList)))
  {
    printPacket(0, msg);
  }
  return onlyPgn > 0;
}


static void explainPGN(Pgn pgn)
{
  int i;

  printf("PGN: %6u - %s\n\n", pgn.pgn, pgn.description);
  if (pgn.repeatingFields)
  {
    printf("     The last %u fields repeat until the data is exhausted.\n\n", pgn.repeatingFields);
  }
  for (i = 0; i < ARRAY_SIZE(pgn.fieldList) && pgn.fieldList[i].name; i++)
  {
    Field f = pgn.fieldList[i];
    printf("  Field #%d: %s%s%s\n", i + 1, f.name
      , f.name[0] && (f.description && f.description[0] && f.description[0] != ',') ? " - " : ""
      , (!f.description || f.description[0] == ',') ? "" :  f.description);
    if (!f.size)
    {
      printf("                  Bits: variable\n");
    }
    else
    {
      printf("                  Bits: %u\n", f.size);
    }

    if (f.units && f.units[0] == '=')
    {
      printf("                  Match: %s\n", &f.units[1]);
    }
    else if (f.units && strcmp(f.units, "deg/s") == 0)
    {
      printf("                  Units: rad/s\n");
    }
    else if (f.resolution == RES_DEGREES
     || f.resolution == RES_DEGREES * 0.0001)
    {
      printf("                  Units: rad\n");
    }
    else if (f.units && f.units[0] != ',')
    {
      printf("                  Units: %s\n", f.units);
    }

    if (f.resolution < 0.0)
    {
      Resolution t = types[-1 * (int) f.resolution - 1];
      if (t.name)
      {
        printf("                  Type: %s\n", t.name);
      }
      if (t.resolution)
      {
        printf("                  Resolution: %s\n", t.resolution);
      }
      else if (f.resolution == RES_LATITUDE || f.resolution == RES_LONGITUDE)
      {
        if (f.size == BYTES(8))
        {
          printf("                  Resolution: %.16f\n", 1e-16);
        }
        else
        {
          printf("                  Resolution: %.7f\n", 1e-7);
        }
      }
    }
    else if (f.resolution == RES_DEGREES
          || f.resolution == RES_DEGREES * 0.0001)
    {
      printf("                  Type: Angle\n");
      printf("                  Resolution: %g\n", f.resolution / RadianToDegree);
    }
    else if (f.resolution != 1.0)
    {
      printf("                  Resolution: %g\n", f.resolution);
    }
    printf("                  Signed: %s\n", (f.hasSign) ? "true" : "false");
    if (f.offset != 0)
    {
      printf("                  Offset: %d\n", f.offset);
    }

    if (f.resolution == RES_LOOKUP && f.units && f.units[0] == ',')
    {
      char * s, * e;

      for (s = f.units + 1;; s = e + 1)
      {
        e = strchr(s, ',');
        e = e ? e : s + strlen(s);
        printf("                  Lookup: %.*s\n", (int) (e - s), s);
        if (!*e)
        {
          break;
        }
      }
    }
  }

  printf("\n\n");
}

static void explainPGNXML(Pgn pgn)
{
  int i;
  unsigned bitOffset = 0;
  char * p;

  printf("    <PGNInfo>\n"
         "       <PGN>%u</PGN>\n"
         "       <Description>"
         , pgn.pgn
         );

  for (p = pgn.description; p && *p; p++)
  {
    if (*p != '&')
    {
      putchar(*p);
    }
    else
    {
      fputs("&amp;", stdout);
    }
  }

  printf("</Description>\n"
         "       <Complete>%s</Complete>\n"
         "       <RepeatingFields>%u</RepeatingFields>\n"
         , (pgn.known ? "true" : "false")
         , pgn.repeatingFields
         );



  if (pgn.fieldList[0].name)
  {
    printf("       <Fields>\n");

    for (i = 0; i < ARRAY_SIZE(pgn.fieldList) && pgn.fieldList[i].name; i++)
    {
      Field f = pgn.fieldList[i];


      printf("         <Field>\n"
             "           <Order>%d</Order>\n"
             "           <Name>%s</Name>\n", i + 1, f.name);

      if (f.description && f.description[0] && f.description[0] != ',')
      {
        printf("           <Description>%s</Description>\n", f.description);
      }
      printf("           <BitLength>%u</BitLength>\n", f.size);
      printf("           <BitOffset>%u</BitOffset>\n", bitOffset);
      printf("           <BitStart>%u</BitStart>\n", bitOffset % 8);
      bitOffset = bitOffset + f.size;

      if (f.units && f.units[0] == '=')
      {
        printf("           <Match>%s</Match>\n", &f.units[1]);
      }
      else if (f.units && strcmp(f.units, "deg/s") == 0)
      {
        printf("           <Units>rad/s</Units>\n");
      }
      else if (f.resolution == RES_DEGREES
       || f.resolution == RES_DEGREES * 0.0001)
      {
        printf("           <Units>rad</Units>\n");
      }
      else if (f.units && f.units[0] != ',')
      {
        printf("           <Units>%s</Units>\n", f.units);
      }

      if (f.resolution < 0.0)
      {
        Resolution t = types[-1 * (int) f.resolution - 1];
        if (t.name)
        {
          printf("                  <Type>%s</Type>\n", t.name);
        }
        if (t.resolution)
        {
          printf("                  <Resolution>%s</Resolution>\n", t.resolution);
        }
        else if (f.resolution == RES_LATITUDE || f.resolution == RES_LONGITUDE)
        {
          if (f.size == BYTES(8))
          {
            printf("                  <Resolution>%.16f</Resolution>\n", 1e-16);
          }
          else
          {
            printf("                  <Resolution>%.7f</Resolution>\n", 1e-7);
          }
        }
      }
      else if (f.resolution == RES_DEGREES)
      {
        printf("           <Type>Angle</Type>\n");
        printf("           <Resolution>%g</Resolution>\n", f.resolution / RadianToDegree);
      }
      else if (f.resolution != 1.0)
      {
        printf("           <Resolution>%g</Resolution>\n", f.resolution);
      }
      printf("           <Signed>%s</Signed>\n", f.hasSign ? "true" : "false");
      if (f.offset != 0)
      {
        printf("           <Offset>%d</Offset>\n", f.offset);
      }

      if (f.resolution == RES_LOOKUP && f.units && f.units[0] == ',')
      {
        char * s, * e, * p;

        printf("           <EnumValues>\n");

        for (s = f.units + 1;; s = e + 1)
        {
          e = strchr(s, ',');
          e = e ? e : s + strlen(s);
          p = strchr(s, '=');
          if (p)
          {
            printf("             <EnumPair Value='%.*s' Name='%.*s' />\n", (int) (p - s), s, (int) (e - (p + 1)), p + 1);
          }
          if (!*e)
          {
            break;
          }
        }

        printf("           </EnumValues>\n");
      }
      printf("         </Field>\n");
    }
    printf("       </Fields>\n");
  }
  printf("    </PGNInfo>\n");
}

void explain(void)
{
  int i;

  printf(COPYRIGHT"\n\nThis program can understand a number of N2K messages. What follows is an explanation of the messages\n"
         "that it understands. First is a list of completely understood messages, as far as I can tell.\n"
         "What follows is a list of messages that contain fields that have unknown content or size, or even\n"
         "completely unknown fields. If you happen to know more, please tell me!\n\n");
  printf("_______ Complete PGNs _________\n\n");
  for (i = 1; i < ARRAY_SIZE(pgnList); i++)
  {
    if (pgnList[i].known == true && pgnList[i].pgn < ACTISENSE_BEM)
    {
      explainPGN(pgnList[i]);
    }
  }
  printf("_______ Incomplete PGNs _________\n\n");
  for (i = 1; i < ARRAY_SIZE(pgnList); i++)
  {
    if (pgnList[i].known == false && pgnList[i].pgn < ACTISENSE_BEM)
    {
      explainPGN(pgnList[i]);
    }
  }

}

char * camelize(const char *str, bool upperCamelCase)
{
  size_t len = strlen(str);
  char *ptr = malloc(len + 1);
  char *s = ptr;
  bool lastIsAlpha = !upperCamelCase;

  if (!s)
  {
    return 0;
  }

  for (s = ptr; *str; str++)
  {
    if (isalpha(*str) || isdigit(*str))
    {
      if (lastIsAlpha)
      {
        *s = tolower(*str);
      }
      else
      {
        *s = toupper(*str);
        lastIsAlpha = true;
      }
      s++;
    }
    else
    {
      lastIsAlpha = false;
    }
  }

  *s = 0;
  return ptr;
}

void camelCase(bool upperCamelCase)
{
  int i, j;

  for (i = 0; i < ARRAY_SIZE(pgnList); i++)
  {
    pgnList[i].camelDescription = camelize(pgnList[i].description, upperCamelCase);
    for (j = 0; j < ARRAY_SIZE(pgnList[i].fieldList) && pgnList[i].fieldList[j].name; j++)
    {
      pgnList[i].fieldList[j].camelName = camelize(pgnList[i].fieldList[j].name, upperCamelCase);
    }
  }
}

void explainXML(void)
{
  int i;

  printf("<?xml version=\"1.0\" encoding=\"utf-8\"?>\n"
    "<!--\n"COPYRIGHT"\n-->\n"
    "<PGNDefinitions xmlns:xsi=\"http://www.w3.org/2001/XMLSchema-instance\" xmlns:xsd=\"http://www.w3.org/2001/XMLSchema\" Version=\"0.1\">\n"
    "  <Date>"PROGRAM_DATE"</Date>\n"
    "  <Comment>See http://canboat.com for the full source code</Comment>\n"
    "  <CreatorCode>Keversoft NMEA2000 Analyzer</CreatorCode>\n"
    "  <License>GPL v3</License>\n"
    "  <PGNs>\n"
    );

  for (i = 1; i < ARRAY_SIZE(pgnList); i++)
  {
    if (pgnList[i].pgn < ACTISENSE_BEM)
    {
      explainPGNXML(pgnList[i]);
    }
  }

  printf("  </PGNs>\n"
    "</PGNDefinitions>\n");
}<|MERGE_RESOLUTION|>--- conflicted
+++ resolved
@@ -1767,12 +1767,7 @@
 
   if (showJson)
   {
-<<<<<<< HEAD
     for (;braceCount > 0; braceCount--)
-=======
-    /* If the separator is now 1 character long then we printed at least one field */
-    if (sep[0] && !sep[1])
->>>>>>> 05547a33
     {
       mprintf("}");
     }
