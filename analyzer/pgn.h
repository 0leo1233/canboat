/*

Analyzes NMEA 2000 PGNs.

(C) 2009-2015, Kees Verruijt, Harlingen, The Netherlands.

This file is part of CANboat.

CANboat is free software: you can redistribute it and/or modify
it under the terms of the GNU General Public License as published by
the Free Software Foundation, either version 3 of the License, or
(at your option) any later version.

CANboat is distributed in the hope that it will be useful,
but WITHOUT ANY WARRANTY; without even the implied warranty of
MERCHANTABILITY or FITNESS FOR A PARTICULAR PURPOSE.  See the
GNU General Public License for more details.

You should have received a copy of the GNU General Public License
along with CANboat.  If not, see <http://www.gnu.org/licenses/>.

*/

#include "common.h"

#define RES_LAT_LONG_PRECISION (10000000) /* 1e7 */
#define RES_LAT_LONG (1.0e-7)
#define RES_LAT_LONG_64 (1.0e-16)
#define RES_PERCENTAGE (100.0 / 25000.0)

typedef struct
{
  char *   name;
  uint32_t size; /* Size in bits. All fields are contiguous in message; use 'reserved' fields to fill in empty bits. */
#define LEN_VARIABLE (0)
  double resolution; /* Either a positive real value or one of the following RES_ special values */
#define RES_NOTUSED (0)
#define RES_RADIANS (1e-4)
#define RES_ROTATION (1e-3 / 32.0)
#define RES_HIRES_ROTATION (1e-6 / 32.0)
#define RES_ASCII (-1.0)
#define RES_LATITUDE (-2.0)
#define RES_LONGITUDE (-3.0)
#define RES_DATE (-4.0)
#define RES_TIME (-5.0)
#define RES_TEMPERATURE (-6.0)
#define RES_6BITASCII (-7.0) /* Actually not used in N2K, only in N183 AIS */
#define RES_INTEGER (-8.0)
#define RES_LOOKUP (-9.0)
#define RES_BINARY (-10.0)
#define RES_MANUFACTURER (-11.0)
#define RES_STRING (-12.0)
#define RES_FLOAT (-13.0)
#define RES_PRESSURE (-14.0)
#define RES_STRINGLZ (-15.0)  /* ASCII string starting with length byte and terminated by zero byte */
#define RES_STRINGLAU (-16.0) /* ASCII or UNICODE string starting with length byte and ASCII/Unicode byte */
#define RES_DECIMAL (-17.0)
#define RES_BITFIELD (-18.0)
#define RES_TEMPERATURE_HIGH (-19.0)
#define RES_TEMPERATURE_HIRES (-20.0)
#define RES_PRESSURE_HIRES (-21.0)
#define MAX_RESOLUTION_LOOKUP 21

  bool  hasSign; /* Is the value signed, e.g. has both positive and negative values? */
  char *units;   /* String containing the 'Dimension' (e.g. s, h, m/s, etc.) unless it starts with , in which
                  * case it contains a set of lookup values.
                  */
  char *  description;
  int32_t offset;  /* Only used for SAE J1939 values with sign; these are in Offset/Excess-K notation instead
                    * of two's complement as used by NMEA 2000.
                    * See http://en.wikipedia.org/wiki/Offset_binary
                    */
  char *camelName; /* Filled by C, no need to set in initializers. */
} Field;

typedef struct
{
  const char *name;
  const char *resolution;
} Resolution;

static const Resolution types[MAX_RESOLUTION_LOOKUP] = {{"ASCII text", 0},
                                                        {"Latitude", 0},
                                                        {"Longitude", 0},
                                                        {"Date", "1"},
                                                        {"Time", "0.0001"},
                                                        {"Temperature", "0.01"},
                                                        {"6 Bit ASCII text", 0},
                                                        {"Integer", "1"},
                                                        {"Lookup table", 0},
                                                        {"Binary data", 0},
                                                        {"Manufacturer code", 0},
                                                        {"String with start/stop byte", 0},
                                                        {"IEEE Float", 0},
                                                        {"Pressure", 0},
                                                        {"ASCII string starting with length byte", 0},
                                                        {"ASCII or UNICODE string starting with length and control byte", 0},
                                                        {"Decimal encoded number", 0},
                                                        {"Bitfield", 0},
                                                        {"Temperature", "0.1"},
                                                        {"Temperature (hires)", "0.001"},
                                                        {"Pressure (hires)", "0.1"}};

#define LOOKUP_INDUSTRY_CODE (",0=Global,1=Highway,2=Agriculture,3=Construction,4=Marine,5=Industrial")

#define LOOKUP_SHIP_TYPE                                                                                                           \
  (",0=unavailable"                                                                                                                \
   ",20=Wing In Ground,29=Wing In Ground (no other information)"                                                                   \
   ",30=Fishing,31=Towing,32=Towing exceeds 200m or wider than 25m,33=Engaged in dredging or underwater operations,34=Engaged in " \
   "diving operations"                                                                                                             \
   ",35=Engaged in military operations,36=Sailing,37=Pleasure"                                                                     \
   ",40=High speed craft,41=High speed craft carrying dangerous goods,42=High speed craft hazard cat B,43=High speed craft "       \
   "hazard cat C,44=High speed craft hazard cat D,49=High speed craft (no additional information)"                                 \
   ",50=Pilot vessel,51=SAR,52=Tug,53=Port tender,54=Anti-pollution,55=Law enforcement,56=Spare,57=Spare #2,58=Medical,59=RR "     \
   "Resolution No.18"                                                                                                              \
   ",60=Passenger ship,69=Passenger ship (no additional information)"                                                              \
   ",70=Cargo ship,71=Cargo ship carrying dangerous goods,72=Cargo ship hazard cat B,73=Cargo ship hazard cat C,74=Cargo ship "    \
   "hazard cat D,79=Cargo ship (no additional information)"                                                                        \
   ",80=Tanker,81=Tanker carrying dangerous goods,82=Tanker hazard cat B,83=Tanker hazard cat C,84=Tanker hazard cat D,89=Tanker " \
   "(no additional information)"                                                                                                   \
   ",90=Other,91=Other carrying dangerous goods,92=Other hazard cat B,93=Other hazard cat C,94=Other hazard cat D,99=Other (no "   \
   "additional information)")

/* http://www.nmea.org/Assets/20120726%20nmea%202000%20class%20&%20function%20codes%20v%202.00.pdf */
#define LOOKUP_DEVICE_CLASS                        \
  (",0=Reserved for 2000 Use"                      \
   ",10=System tools"                              \
   ",20=Safety systems"                            \
   ",25=Internetwork device"                       \
   ",30=Electrical Distribution"                   \
   ",35=Electrical Generation"                     \
   ",40=Steering and Control surfaces"             \
   ",50=Propulsion"                                \
   ",60=Navigation"                                \
   ",70=Communication"                             \
   ",75=Sensor Communication Interface"            \
   ",80=Instrumentation/general systems"           \
   ",85=External Environment"                      \
   ",90=Internal Environment"                      \
   ",100=Deck + cargo + fishing equipment systems" \
   ",120=Display"                                  \
   ",125=Entertainment")

#define LOOKUP_REPEAT_INDICATOR (",0=Initial,1=First retransmission,2=Second retransmission,3=Final retransmission")

#define LOOKUP_AIS_TRANSCEIVER        \
  (",0=Channel A VDL reception"       \
   ",1=Channel B VDL reception"       \
   ",2=Channel A VDL transmission"    \
   ",3=Channel B VDL transmission"    \
   ",4=Own information not broadcast" \
   ",5=Reserved")

#define LOOKUP_AIS_ASSIGNED_MODE  \
  (",0=Autonomous and continuous" \
   ",1=Assigned mode")

#define LOOKUP_ATON_TYPE                                 \
  (",0=Default: Type of AtoN not specified"              \
   ",1=Referece point"                                   \
   ",2=RACON"                                            \
   ",3=Fixed structure off-shore"                        \
   ",4=Reserved for future use"                          \
   ",5=Fixed light: without sectors"                     \
   ",6=Fixed light: with sectors"                        \
   ",7=Fixed leading light front"                        \
   ",8=Fixed leading light rear"                         \
   ",9=Fixed beacon: cardinal N"                         \
   ",10=Fixed beacon: cardinal E"                        \
   ",11=Fixed beacon: cardinal S"                        \
   ",12=Fixed beacon: cardinal W"                        \
   ",13=Fixed beacon: port hand"                         \
   ",14=Fixed beacon: starboard hand"                    \
   ",15=Fixed beacon: preferred channel port hand"       \
   ",16=Fixed beacon: preferred channel starboard hand"  \
   ",17=Fixed beacon: isolated danger"                   \
   ",18=Fixed beacon: safe water"                        \
   ",19=Fixed beacon: special mark"                      \
   ",20=Floating AtoN: cardinal N"                       \
   ",21=Floating AtoN: cardinal E"                       \
   ",22=Floating AtoN: cardinal S"                       \
   ",23=Floating AtoN: cardinal W"                       \
   ",24=Floating AtoN: port hand mark"                   \
   ",25=Floating AtoN: starboard hand mark"              \
   ",26=Floating AtoN: preferred channel port hand"      \
   ",27=Floating AtoN: preferred channel starboard hand" \
   ",28=Floating AtoN: isolated danger"                  \
   ",29=Floating AtoN: safe water"                       \
   ",30=Floating AtoN: special mark"                     \
   ",31=Floating AtoN: light vessel/LANBY/rigs")

#define LOOKUP_AIS_SPECIAL_MANEUVER     \
  (",0=Not available"                   \
   ",1=Not engaged in special maneuver" \
   ",2=Engaged in special maneuver"     \
   ",3=Reserverd")

#define LOOKUP_POSITION_FIX_DEVICE   \
  (",0=Default: undefined"           \
   ",1=GPS"                          \
   ",2=GLONASS"                      \
   ",3=Combined GPS/GLONASS"         \
   ",4=Loran-C"                      \
   ",5=Chayka"                       \
   ",6=Integrated navigation system" \
   ",7=Surveyed"                     \
   ",8=Galileo"                      \
   ",15=Internal GNSS")

#define LOOKUP_ENGINE_INSTANCE (",0=Single Engine or Dual Engine Port,1=Dual Engine Starboard")

// http://www.osukl.com/wp-content/uploads/2015/04/3155-UM.pdf
#define LOOKUP_ENGINE_STATUS_1                                                                                                     \
  (",0=Check Engine,1=Over Temperature,2=Low Oil Pressure,3=Low Oil Level,4=Low Fuel Pressure,5=Low System Voltage,6=Low Coolant " \
   "Level,7=Water Flow,8=Water In Fuel,9=Charge Indicator,10=Preheat Indicator,11=High Boost Pressure,12=Rev Limit "               \
   "Exceeded,13=EGR System,14=Throttle Position Sensor,15=Emergency Stop")
#define LOOKUP_ENGINE_STATUS_2                                                                                           \
  (",0=Warning Level 1,1=Warning Level 2,2=Power Reduction,3=Maintenance Needed,4=Engine Comm Error,5=Sub or Secondary " \
   "Throttle,6=Neutral Start Protect,7=Engine Shutting Down")

#define LOOKUP_GEAR_STATUS (",0=Forward,1=Neutral,2=Reverse")

#define LOOKUP_POSITION_ACCURACY (",0=Low,1=High")

#define LOOKUP_RAIM_FLAG (",0=not in use,1=in use")

#define LOOKUP_TIME_STAMP (",60=Not available,61=Manual input mode,62=Dead reckoning mode,63=Positioning system is inoperative")

#define LOOKUP_GNS_AIS (",0=undefined,1=GPS,2=GLONASS,3=GPS+GLONASS,4=Loran-C,5=Chayka,6=integrated,7=surveyed,8=Galileo")
#define LOOKUP_GNS \
  (",0=GPS,1=GLONASS,2=GPS+GLONASS,3=GPS+SBAS/WAAS,4=GPS+SBAS/WAAS+GLONASS,5=Chayka,6=integrated,7=surveyed,8=Galileo")

#define LOOKUP_GNS_METHOD                                                                                             \
  (",0=no GNSS,1=GNSS fix,2=DGNSS fix,3=Precise GNSS,4=RTK Fixed Integer,5=RTK float,6=Estimated (DR) mode,7=Manual " \
   "Input,8=Simulate mode")

#define LOOKUP_GNS_INTEGRITY (",0=No integrity checking,1=Safe,2=Caution")

#define LOOKUP_SYSTEM_TIME (",0=GPS,1=GLONASS,2=Radio Station,3=Local Cesium clock,4=Local Rubidium clock,5=Local Crystal clock")

#define LOOKUP_MAGNETIC_VARIATION \
  (",0=Manual"                    \
   ",1=Automatic Chart"           \
   ",2=Automatic Table"           \
   ",3=Automatic Calculation"     \
   ",4=WMM 2000"                  \
   ",5=WMM 2005"                  \
   ",6=WMM 2010"                  \
   ",7=WMM 2015"                  \
   ",8=WMM 2020")

#define LOOKUP_RESIDUAL_MODE (",0=Autonomous,1=Differential enhanced,2=Estimated,3=Simulator,4=Manual")

#define LOOKUP_WIND_REFERENCE                                                                                       \
  (",0=True (ground referenced to North),1=Magnetic (ground referenced to Magnetic North),2=Apparent,3=True (boat " \
   "referenced),4=True (water referenced)")

#define LOOKUP_WATER_REFERENCE (",0=Paddle wheel,1=Pitot tube,2=Doppler,3=Correlation (ultra sound),4=Electro Magnetic")

#define LOOKUP_YES_NO (",0=No,1=Yes,10=Error,11=Unavailable")
#define LOOKUP_OK_WARNING (",0=OK,1=Warning")

#define LOOKUP_DIRECTION_REFERENCE (",0=True,1=Magnetic,2=Error,3=Null")

#define LOOKUP_NAV_STATUS                    \
  (",0=Under way using engine"               \
   ",1=At anchor"                            \
   ",2=Not under command"                    \
   ",3=Restricted manoeuverability"          \
   ",4=Constrained by her draught"           \
   ",5=Moored"                               \
   ",6=Aground"                              \
   ",7=Engaged in Fishing"                   \
   ",8=Under way sailing"                    \
   ",9=Hazardous material - High Speed"      \
   ",10=Hazardous material - Wing in Ground" \
   ",14=AIS-SART")

#define LOOKUP_POWER_FACTOR (",0=Leading,1=Lagging,2=Error")

#define LOOKUP_TEMPERATURE_SOURCE           \
  (",0=Sea Temperature"                     \
   ",1=Outside Temperature"                 \
   ",2=Inside Temperature"                  \
   ",3=Engine Room Temperature"             \
   ",4=Main Cabin Temperature"              \
   ",5=Live Well Temperature"               \
   ",6=Bait Well Temperature"               \
   ",7=Refridgeration Temperature"          \
   ",8=Heating System Temperature"          \
   ",9=Dew Point Temperature"               \
   ",10=Apparent Wind Chill Temperature"    \
   ",11=Theoretical Wind Chill Temperature" \
   ",12=Heat Index Temperature"             \
   ",13=Freezer Temperature"                \
   ",14=Exhaust Gas Temperature")

#define LOOKUP_HUMIDITY_SOURCE \
  (",0=Inside"                 \
   ",1=Outside")

#define LOOKUP_PRESSURE_SOURCE \
  (",0=Atmospheric"            \
   ",1=Water"                  \
   ",2=Steam"                  \
   ",3=Compressed Air"         \
   ",4=Hydraulic")

#define LOOKUP_DSC_FORMAT     \
  (",102=Geographical area"   \
   ",112=Distress"            \
   ",114=Common interest"     \
   ",116=All ships"           \
   ",120=Individual stations" \
   ",121=Non-calling purpose" \
   ",123=Individual station automatic")

#define LOOKUP_DSC_CATEGORY \
  (",100=Routine"           \
   ",108=Safety"            \
   ",110=Urgency"           \
   ",112=Distress")

#define LOOKUP_DSC_NATURE     \
  (",100=Fire"                \
   ",101=Flooding"            \
   ",102=Collision"           \
   ",103=Grounding"           \
   ",104=Listing"             \
   ",105=Sinking"             \
   ",106=Disabled and adrift" \
   ",107=Undesignated"        \
   ",108=Abandoning ship"     \
   ",109=Piracy"              \
   ",110=Man overboard"       \
   ",112=EPIRB emission")

#define LOOKUP_DSC_FIRST_TELECOMMAND                      \
  (",100=F3E/G3E All modes TP"                            \
   ",101=F3E/G3E duplex TP"                               \
   ",103=Polling"                                         \
   ",104=Unable to comply"                                \
   ",105=End of call"                                     \
   ",106=Data"                                            \
   ",109=J3E TP"                                          \
   ",110=Distress acknowledgement"                        \
   ",112=Distress relay"                                  \
   ",113=F1B/J2B TTY-FEC"                                 \
   ",115=F1B/J2B TTY-ARQ"                                 \
   ",118=Test"                                            \
   ",121=Ship position or location registration updating" \
   ",126=No information")

#define LOOKUP_DSC_SECOND_TELECOMMAND                                   \
  (",100=No reason given"                                               \
   ",101=Congestion at MSC"                                             \
   ",102=Busy"                                                          \
   ",103=Queue indication"                                              \
   ",104=Station barred"                                                \
   ",105=No operator available"                                         \
   ",106=Operator temporarily unavailable"                              \
   ",107=Equipment disabled"                                            \
   ",108=Unable to use proposed channel"                                \
   ",109=Unable to use proposed mode"                                   \
   ",110=Ships and aircraft of States not parties to an armed conflict" \
   ",111=Medical transports"                                            \
   ",112=Pay phone/public call office"                                  \
   ",113=Fax/data"                                                      \
   ",126=No information")

#define LOOKUP_DSC_EXPANSION_DATA           \
  (",100=Enhanced position"                 \
   ",101=Source and datum of position"      \
   ",102=SOG"                               \
   ",103=COG"                               \
   ",104=Additional station identification" \
   ",105=Enhanced geographic area"          \
   ",106=Number of persons on board")

#define LOOKUP_SEATALK_ALARM_STATUS          \
  (",0=Alarm condition not met"              \
   ",1=Alarm condition met and not silenced" \
   ",2=Alarm condition met and silenced")

#define LOOKUP_SEATALK_ALARM_ID                                   \
  (",0=No Alarm"                                                  \
   ",1=Shallow Depth"                                             \
   ",2=Deep Depth"                                                \
   ",3=Shallow Anchor"                                            \
   ",4=Deep Anchor"                                               \
   ",5=Off Course"                                                \
   ",6=AWA High"                                                  \
   ",7=AWA Low"                                                   \
   ",8=AWS High"                                                  \
   ",9=AWS Low"                                                   \
   ",10=TWA High"                                                 \
   ",11=TWA Low"                                                  \
   ",12=TWS High"                                                 \
   ",13=TWS Low"                                                  \
   ",14=WP Arrival"                                               \
   ",15=Boat Speed High"                                          \
   ",16=Boat Speed Low"                                           \
   ",17=Sea Temp High"                                            \
   ",18=Sea Temp Low"                                             \
   ",19=Pilot Watch"                                              \
   ",20=Pilot Off Course"                                         \
   ",21=Pilot Wind Shift"                                         \
   ",22=Pilot Low Battery"                                        \
   ",23=Pilot Last Minute Of Watch"                               \
   ",24=Pilot No NMEA Data"                                       \
   ",25=Pilot Large XTE"                                          \
   ",26=Pilot NMEA DataError"                                     \
   ",27=Pilot CU Disconnected"                                    \
   ",28=Pilot Auto Release"                                       \
   ",29=Pilot Way Point Advance"                                  \
   ",30=Pilot Drive Stopped"                                      \
   ",31=Pilot Type Unspecified"                                   \
   ",32=Pilot Calibration Required"                               \
   ",33=Pilot Last Heading"                                       \
   ",34=Pilot No Pilot"                                           \
   ",35=Pilot Route Complete"                                     \
   ",36=Pilot Variable Text"                                      \
   ",37=GPS Failure"                                              \
   ",38=MOB"                                                      \
   ",39=Seatalk1 Anchor"                                          \
   ",40=Pilot Swapped Motor Power"                                \
   ",41=Pilot Standby Too Fast To Fish"                           \
   ",42=Pilot No GPS Fix"                                         \
   ",43=Pilot No GPS COG"                                         \
   ",44=Pilot Start Up"                                           \
   ",45=Pilot Too Slow"                                           \
   ",46=Pilot No Compass"                                         \
   ",47=Pilot Rate Gyro Fault"                                    \
   ",48=Pilot Current Limit"                                      \
   ",49=Pilot Way Point Advance Port"                             \
   ",50=Pilot Way Point Advance Stbd"                             \
   ",51=Pilot No Wind Data"                                       \
   ",52=Pilot No Speed Data"                                      \
   ",53=Pilot Seatalk Fail1"                                      \
   ",54=Pilot Seatalk Fail2"                                      \
   ",55=Pilot Warning Too Fast To Fish"                           \
   ",56=Pilot Auto Dockside Fail"                                 \
   ",57=Pilot Turn Too Fast"                                      \
   ",58=Pilot No Nav Data"                                        \
   ",59=Pilot Lost Waypoint Data"                                 \
   ",60=Pilot EEPROM Corrupt"                                     \
   ",61=Pilot Rudder Feedback Fail"                               \
   ",62=Pilot Autolearn Fail1"                                    \
   ",63=Pilot Autolearn Fail2"                                    \
   ",64=Pilot Autolearn Fail3"                                    \
   ",65=Pilot Autolearn Fail4"                                    \
   ",66=Pilot Autolearn Fail5"                                    \
   ",67=Pilot Autolearn Fail6"                                    \
   ",68=Pilot Warning Cal Required"                               \
   ",69=Pilot Warning OffCourse"                                  \
   ",70=Pilot Warning XTE"                                        \
   ",71=Pilot Warning Wind Shift"                                 \
   ",72=Pilot Warning Drive Short"                                \
   ",73=Pilot Warning Clutch Short"                               \
   ",74=Pilot Warning Solenoid Short"                             \
   ",75=Pilot Joystick Fault"                                     \
   ",76=Pilot No Joystick Data"                                   \
   ",77=not assigned"                                             \
   ",78=not assigned"                                             \
   ",79=not assigned"                                             \
   ",80=Pilot Invalid Command"                                    \
   ",81=AIS TX Malfunction"                                       \
   ",82=AIS Antenna VSWR fault"                                   \
   ",83=AIS Rx channel 1 malfunction"                             \
   ",84=AIS Rx channel 2 malfunction"                             \
   ",85=AIS No sensor position in use"                            \
   ",86=AIS No valid SOG information"                             \
   ",87=AIS No valid COG information"                             \
   ",88=AIS 12V alarm"                                            \
   ",89=AIS 6V alarm"                                             \
   ",90=AIS Noise threshold exceeded channel A"                   \
   ",91=AIS Noise threshold exceeded channel B"                   \
   ",92=AIS Transmitter PA fault"                                 \
   ",93=AIS 3V3 alarm"                                            \
   ",94=AIS Rx channel 70 malfunction"                            \
   ",95=AIS Heading lost/invalid"                                 \
   ",96=AIS internal GPS lost"                                    \
   ",97=AIS No sensor position"                                   \
   ",98=AIS Lock failure"                                         \
   ",99=AIS Internal GGA timeout"                                 \
   ",100=AIS Protocol stack restart"                              \
   ",101=Pilot No IPS communications"                             \
   ",102=Pilot Power-On or Sleep-Switch Reset While Engaged     " \
   ",103=Pilot Unexpected Reset While Engaged"                    \
   ",104=AIS Dangerous Target"                                    \
   ",105=AIS Lost Target"                                         \
   ",106=AIS Safety Related Message (used to silence)"            \
   ",107=AIS Connection Lost"                                     \
   ",108=No Fix")

#define LOOKUP_SEATALK_ALARM_GROUP \
  (",0=Instrument"                 \
   ",1=Autopilot"                  \
   ",2=Radar"                      \
   ",3=Chart Plotter"              \
   ",4=AIS")

#define LOOKUP_ENTERTAINMENT_ZONE \
  (",0=All zones"                 \
   ",1=Zone 1"                    \
   ",2=Zone 2"                    \
   ",3=Zone 3"                    \
   ",4=Zone 4")

#define LOOKUP_ENTERTAINMENT_SOURCE \
  (",0=Vessel alarm"                \
   ",1=AM"                          \
   ",2=FM"                          \
   ",3=Weather"                     \
   ",4=DAB"                         \
   ",5=Aux"                         \
   ",6=USB"                         \
   ",7=CD"                          \
   ",8=MP3"                         \
   ",9=Apple iOS"                   \
   ",10=Android"                    \
   ",11=Bluetooth"                  \
   ",12=Sirius XM"                  \
   ",13=Pandora"                    \
   ",14=Spotify"                    \
   ",15=Slacker"                    \
   ",16=Songza"                     \
   ",17=Apple Radio"                \
   ",18=Last FM"                    \
   ",19=Ethernet"                   \
   ",20=Video MP4"                  \
   ",21=Video DVD"                  \
   ",22=Video BluRay"               \
   ",23=HDMI"                       \
   ",24=Video")

#define LOOKUP_ENTERTAINMENT_PLAY_STATUS \
  (",0=Play"                             \
   ",1=Pause"                            \
   ",2=Stop"                             \
   ",3=FF (1x)"                          \
   ",4=FF (2x)"                          \
   ",5=FF (3x)"                          \
   ",6=FF (4x)"                          \
   ",7=RW (1x)"                          \
   ",8=RW (2x)"                          \
   ",9=RW (3x)"                          \
   ",10=RW (4x)"                         \
   ",11=Skip ahead"                      \
   ",12=Skip back"                       \
   ",13=Jog ahead"                       \
   ",14=Jog back"                        \
   ",15=Seek up"                         \
   ",16=Seek down"                       \
   ",17=Scan up"                         \
   ",18=Scan down"                       \
   ",19=Tune up"                         \
   ",20=Tune down"                       \
   ",21=Slow motion (.75x)"              \
   ",22=Slow motion (.5x)"               \
   ",23=Slow motion (.25x)"              \
   ",24=Slow motion (.125x)"             \
   ",25=Source renaming")

#define LOOKUP_ENTERTAINMENT_REPEAT_STATUS \
  (",0=Off"                                \
   ",1=One"                                \
   ",2=All")

#define LOOKUP_ENTERTAINMENT_SHUFFLE_STATUS \
  (",0=Off"                                 \
   ",1=Play queue"                          \
   ",2=All")

#define LOOKUP_ENTERTAINMENT_LIKE_STATUS \
  (",0=None"                             \
   ",1=Thumbs up"                        \
   ",2=Thumbs down")

#define LOOKUP_ENTERTAINMENT_TYPE \
  (",0=File"                      \
   ",1=Playlist Name"             \
   ",2=Genre Name"                \
   ",3=Album Name"                \
   ",4=Artist Name"               \
   ",5=Track Name"                \
   ",6=Station Name"              \
   ",7=Station Number"            \
   ",8=Favourite Number"          \
   ",9=Play Queue"                \
   ",10=Content Info")

#define LOOKUP_ENTERTAINMENT_GROUP \
  (",0=File"                       \
   ",1=Playlist Name"              \
   ",2=Genre Name"                 \
   ",3=Album Name"                 \
   ",4=Artist Name"                \
   ",5=Track Name"                 \
   ",6=Station Name"               \
   ",7=Station Number"             \
   ",8=Favourite Number"           \
   ",9=Play Queue"                 \
   ",10=Content Info")

#define LOOKUP_ENTERTAINMENT_CHANNEL \
  (",0=All channels"                 \
   ",1=Stereo full range"            \
   ",2=Stereo front"                 \
   ",3=Stereo back"                  \
   ",4=Stereo surround"              \
   ",5=Center"                       \
   ",6=Subwoofer"                    \
   ",7=Front left"                   \
   ",8=Front right"                  \
   ",9=Back left"                    \
   ",10=Back right"                  \
   ",11=Surround left"               \
   ",12=Surround right")

#define LOOKUP_ENTERTAINMENT_EQ \
  (",0=Flat"                    \
   ",1=Rock"                    \
   ",2=Hall"                    \
   ",3=Jazz"                    \
   ",4=Pop"                     \
   ",5=Live"                    \
   ",6=Classic"                 \
   ",7=Vocal"                   \
   ",8=Arena"                   \
   ",9=Cinema"                  \
   ",10=Custom")

#define LOOKUP_ENTERTAINMENT_FILTER \
  (",0=Full range"                  \
   ",1=High pass"                   \
   ",2=Low pass"                    \
   ",3=Band pass"                   \
   ",4=Notch filter")

#define LOOKUP_ALERT_TYPE  \
  (",0=Reserved"           \
   ",1=Emergency Alarm"    \
   ",2=Alarm"              \
   ",3=Reserved"           \
   ",4=Reserved"           \
   ",5=Warning"            \
   ",6=Reserved"           \
   ",7=Reserved"           \
   ",8=Caution"            \
   ",13=Reserved"          \
   ",14=Data out of range" \
   ",15=Data not available")

#define LOOKUP_ALERT_CATEGORY \
  (",0=Navigational"          \
   ",1=Technical"             \
   ",13=Reserved"             \
   ",14=Data out of range"    \
   ",15=Data not available")

#define LOOKUP_ALERT_TRIGGER_CONDITION \
  (",0=Manual"                         \
   ",1=Auto"                           \
   ",2=Test"                           \
   ",3=Disabled"                       \
   ",13=Reserved"                      \
   ",14=Data out of range"             \
   ",15=Data not available")

#define LOOKUP_ALERT_THRESHOLD_STATUS \
  (",0=Normal"                        \
   ",1=Threshold Exceeded"            \
   ",2=Extreme Threshold Exceeded"    \
   ",3=Low Threshold Exceeded"        \
   ",4=Acknowledged"                  \
   ",5=Awaiting Acknowledge"          \
   ",253=Reserved"                    \
   ",254=Data out of range"           \
   ",255=Data not available")

#define LOOKUP_ALERT_STATE   \
  (",0=Disabled"             \
   ",1=Normal"               \
   ",2=Active"               \
   ",3=Silenced"             \
   ",4=Acknowledged"         \
   ",5=Awaiting Acknowledge" \
   ",253=Reserved"           \
   ",254=Data out of range"  \
   ",255=Data not available")

#define LOOKUP_ALERT_LANGUAGE_ID \
  (",0=English (US)"             \
   ",1=English (UK)"             \
   ",2=Arabic"                   \
   ",3=Chinese (simplified)"     \
   ",4=Croatian"                 \
   ",5=Danish"                   \
   ",6=Dutch"                    \
   ",7=Finnish"                  \
   ",8=French"                   \
   ",9=German"                   \
   ",10=Greek"                   \
   ",11=Italian"                 \
   ",12=Japanese"                \
   ",13=Korean"                  \
   ",14=Norwegian"               \
   ",15=Polish"                  \
   ",16=Portuguese"              \
   ",17=Russian"                 \
   ",18=Spanish"                 \
   ",19=Sweedish")

#define LOOKUP_ALERT_RESPONSE_COMMAND \
  (",0=Acknowledge"                   \
   ",1=Temporary Silence"             \
   ",2=Test Command off"              \
   ",3=Test Command on")

#define LOOKUP_CONVERTER_STATE \
  (",0=Off"                    \
   ",1=Low Power Mode"         \
   ",2=Fault"                  \
   ",3=Bulk"                   \
   ",4=Absorption"             \
   ",5=Float"                  \
   ",6=Storage"                \
   ",7=Equalize"               \
   ",8=Pass thru"              \
   ",9=Inverting"              \
   ",10=Assisting")

typedef enum PacketComplete
{
  PACKET_COMPLETE              = 0,
  PACKET_FIELDS_UNKNOWN        = 1,
  PACKET_FIELD_LENGTHS_UNKNOWN = 2,
  PACKET_PRECISION_UNKNOWN     = 4,
  PACKET_LOOKUPS_UNKNOWN       = 8,
  PACKET_NOT_SEEN              = 16
} PacketComplete;

#define PACKET_INCOMPLETE (PACKET_FIELDS_UNKNOWN | PACKET_FIELD_LENGTHS_UNKNOWN | PACKET_PRECISION_UNKNOWN)
#define PACKET_INCOMPLETE_LOOKUP (PACKET_INCOMPLETE | PACKET_LOOKUPS_UNKNOWN)

typedef enum PacketType
{
  PACKET_SINGLE,
  PACKET_FAST,
  PACKET_ISO11783
} PacketType;

typedef struct
{
  char *     description;
  uint32_t   pgn;
  uint16_t   complete;        /* Either PACKET_COMPLETE or bit values set for various unknown items */
  PacketType type;            /* Single, Fast or ISO11783 */
  uint32_t   size;            /* (Minimal) size of this PGN. Helps to determine initial malloc */
  uint32_t   repeatingFields; /* How many fields at the end repeat until the PGN is exhausted? */
  Field      fieldList[30]; /* Note fixed # of fields; increase if needed. RepeatingFields support means this is enough for now. */
  uint32_t   fieldCount;    /* Filled by C, no need to set in initializers. */
  char *     camelDescription; /* Filled by C, no need to set in initializers. */
  bool       unknownPgn;       /* true = this is a catch-all for unknown PGNs */
} Pgn;

// Returns the first pgn that matches the given id, or 0 if not found.
Pgn *searchForPgn(int pgn);

// Returns a pointer (potentially invalid) to the first png that does not match "first".
Pgn *endPgn(Pgn *first);

Pgn *getMatchingPgn(int pgnId, uint8_t *dataStart, int length);

bool printPgn(RawMessage *msg, uint8_t *dataStart, int length, bool showData, bool showJson);
void checkPgnList(void);

Field *getField(uint32_t pgn, uint32_t field);
void   extractNumber(const Field *field, uint8_t *data, size_t startBit, size_t bits, int64_t *value, int64_t *maxValue);

int parseRawFormatPlain(char *msg, RawMessage *m, bool showJson);
int parseRawFormatFast(char *msg, RawMessage *m, bool showJson);
int parseRawFormatAirmar(char *msg, RawMessage *m, bool showJson);
int parseRawFormatChetco(char *msg, RawMessage *m, bool showJson);
int parseRawFormatGarminCSV(char *msg, RawMessage *m, bool showJson, bool absolute);
int parseRawFormatYDWG02(char *msg, RawMessage *m, bool showJson);

#ifdef GLOBALS
Pgn pgnList[] = {

    /* PDU1 (addressed) single-frame PGN range 0E800 to 0xEEFF (59392 - 61183) */

    {"Unknown single-frame addressed",
     0,
     PACKET_INCOMPLETE,
     PACKET_SINGLE,
     8,
     0,
     {{"Data", BYTES(8), RES_BINARY, false, 0, ""}, {0}},
     0,
     0,
     true}

    /************ Protocol PGNs ************/
    /* http://www.nmea.org/Assets/july%202010%20nmea2000_v1-301_app_b_pgn_field_list.pdf */
    /* http://www.maretron.com/products/pdf/J2K100-Data_Sheet.pdf */
    /* http://www.nmea.org/Assets/pgn059392.pdf */
    /* http://www8.garmin.com/manuals/GPSMAP4008_NMEA2000NetworkFundamentals.pdf */
    /* http://www.furunousa.com/Furuno/Doc/0/8JT2BMDDIB249FCNUK64DKLV67/GP330B%20NMEA%20PGNs.pdf */
    /* http://www.nmea.org/Assets/20140710%20nmea-2000-060928%20iso%20address%20claim%20pgn%20corrigendum.pdf */
    ,
    {"ISO Acknowledgement",
     59392,
     PACKET_COMPLETE,
     PACKET_SINGLE,
     8,
     0,
     {{"Control", BYTES(1), RES_LOOKUP, false, ",0=ACK,1=NAK,2=Access Denied,3=Address Busy", ""},
      {"Group Function", BYTES(1), 1, false, 0, ""},
      {"Reserved", 24, RES_BINARY, false, 0, "Reserved"},
      {"PGN", 24, RES_INTEGER, false, 0, "Parameter Group Number of requested information"},
      {0}}}

    ,
    {"ISO Request", 59904, PACKET_COMPLETE, PACKET_SINGLE, 3, 0, {{"PGN", 24, RES_INTEGER, false, 0, ""}, {0}}}

    /* For a good explanation of ISO 11783 transport protocol (as used in J1939) see
     * http://www.simmasoftware.com/j1939-presentation.pdf
     *
     * First: Transmit a RTS message to the specific address that says:
     *   1. I'm about to send the following PGN in multiple packets.
     *   2. I'm sending X amount of data.
     *   3. I'm sending Y number of packets.
     *   4. I can send Z number of packets at once.
     * Second: Wait for CTS: CTS says:
     *   1. I can receive M number of packets at once.
     *   2. Start sending with sequence number N.
     * Third: Send data. Then repeat steps starting with #2. When all data sent, wait for ACK.
     */

    // ISO 11783 defines this PGN as part of the transport protocol method used for transmitting messages that have 9 or more data
    // bytes. This PGN represents a single packet of a multipacket message.
    ,
    {"ISO Transport Protocol, Data Transfer",
     60160,
     PACKET_COMPLETE,
     PACKET_SINGLE,
     8,
     1,
     {{"SID", BYTES(1), 1, false, 0, ""}, {"Data", BYTES(7), 1, false, 0, ""}, {0}}}

    // ''ISO 11783 defines this group function PGN as part of the transport protocol method used for transmitting messages that have
    // 9 or more data bytes. This PGN's role in the transport process is determined by the group function value found in the first
    // data byte of the PGN.''
    ,
    {"ISO Transport Protocol, Connection Management - Request To Send",
     60416,
     PACKET_COMPLETE,
     PACKET_SINGLE,
     8,
     1,
     {{"Group Function Code", BYTES(1), 1, false, "=16", "RTS"},
      {"Message size", BYTES(2), 1, false, 0, "bytes"},
      {"Packets", BYTES(1), 1, false, 0, "packets"},
      {"Packets reply", BYTES(1), 1, false, 0, "packets sent in response to CTS"} // This one is still mysterious to me...
      ,
      {"PGN", BYTES(3), RES_INTEGER, false, 0, "PGN"},
      {0}}},
    {"ISO Transport Protocol, Connection Management - Clear To Send",
     60416,
     PACKET_COMPLETE,
     PACKET_SINGLE,
     8,
     1,
     {{"Group Function Code", BYTES(1), 1, false, "=17", "CTS"},
      {"Max packets", BYTES(1), 1, false, 0, "packets before waiting for next CTS"},
      {"Next SID", BYTES(1), 1, false, 0, "packet"},
      {"Reserved", BYTES(2), RES_BINARY, false, 0, ""},
      {"PGN", BYTES(3), RES_INTEGER, false, 0, "PGN"},
      {0}}},
    {"ISO Transport Protocol, Connection Management - End Of Message",
     60416,
     PACKET_COMPLETE,
     PACKET_SINGLE,
     8,
     1,
     {{"Group Function Code", BYTES(1), 1, false, "=19", "EOM"},
      {"Total message size", BYTES(2), 1, false, 0, "bytes"},
      {"Total number of packets received", BYTES(1), 1, false, 0, "packets"},
      {"Reserved", BYTES(1), RES_BINARY, false, 0, ""},
      {"PGN", BYTES(3), RES_INTEGER, false, 0, "PGN"},
      {0}}},
    {"ISO Transport Protocol, Connection Management - Broadcast Announce",
     60416,
     PACKET_COMPLETE,
     PACKET_SINGLE,
     8,
     1,
     {{"Group Function Code", BYTES(1), 1, false, "=32", "BAM"},
      {"Message size", BYTES(2), 1, false, 0, "bytes"},
      {"Packets", BYTES(1), 1, false, 0, "frames"},
      {"Reserved", BYTES(1), RES_BINARY, false, 0, ""},
      {"PGN", BYTES(3), RES_INTEGER, false, 0, "PGN"},
      {0}}},
    {"ISO Transport Protocol, Connection Management - Abort",
     60416,
     PACKET_COMPLETE,
     PACKET_SINGLE,
     8,
     1,
     {{"Group Function Code", BYTES(1), 1, false, "=255", "Abort"},
      {"Reason", BYTES(1), RES_BINARY, false, 0, ""},
      {"Reserved", BYTES(2), RES_BINARY, false, 0, ""},
      {"PGN", BYTES(3), RES_INTEGER, false, 0, "PGN"},
      {0}}}

    ,
    {"ISO Address Claim",
     60928,
     PACKET_COMPLETE,
     PACKET_SINGLE,
     8,
     0,
     {{"Unique Number", 21, RES_BINARY, false, 0, "ISO Identity Number"},
      {"Manufacturer Code", 11, RES_MANUFACTURER, false, 0, ""},
      {"Device Instance Lower", 3, 1, false, 0, "ISO ECU Instance"},
      {"Device Instance Upper", 5, 1, false, 0, "ISO Function Instance"},
      {"Device Function", 8, 1, false, 0, "ISO Function"},
      {"Reserved", 1, RES_BINARY, false, 0, ""},
      {"Device Class", 7, RES_LOOKUP, false, LOOKUP_DEVICE_CLASS, ""},
      {"System Instance", 4, 1, false, 0, "ISO Device Class Instance"},
      {"Industry Group", 3, RES_LOOKUP, false, LOOKUP_INDUSTRY_CODE, ""},
      {"Reserved", 1, RES_BINARY, false, 0, "ISO Self Configurable"},
      {0}}}

    /* PDU1 (addressed) single-frame PGN range 0EF00 to 0xEFFF (61184 - 61439) */

    /* The following probably have the wrong Proprietary ID */
    ,
    {"Seatalk: Wireless Keypad Light Control",
     61184,
     PACKET_INCOMPLETE,
     PACKET_SINGLE,
     0x08,
     0,
     {{"Manufacturer Code", 11, RES_MANUFACTURER, false, "=1851", "Raymarine"},
      {"Reserved", 2, RES_NOTUSED, false, 0, ""},
      {"Industry Code", 3, RES_LOOKUP, false, "=4", "Marine Industry"},
      {"Proprietary ID", BYTES(1), RES_INTEGER, false, "=1", "Wireless Keypad Light Control"},
      {"Variant", BYTES(1), 1, false, 0, ""},
      {"Wireless Setting", BYTES(1), 1, false, 0, ""},
      {"Wired Setting", BYTES(1), 1, false, 0, ""},
      {0}}}

    ,
    {"Seatalk: Wireless Keypad Light Control",
     61184,
     PACKET_INCOMPLETE,
     PACKET_SINGLE,
     0x08,
     0,
     {{"Manufacturer Code", 11, RES_MANUFACTURER, false, "=1851", "Raymarine"},
      {"Reserved", 2, RES_NOTUSED, false, 0, ""},
      {"Industry Code", 3, RES_LOOKUP, false, "=4", "Marine Industry"},
      {"PID", BYTES(1), 1, false, 0, ""},
      {"Variant", BYTES(1), 1, false, 0, ""},
      {"Beep Control", BYTES(1), 1, false, 0, ""},
      {0}}}

    ,
    {"Victron Battery Register",
     61184,
     PACKET_INCOMPLETE,
     PACKET_SINGLE,
     0x08,
     0,
     {{"Manufacturer Code", 11, RES_MANUFACTURER, false, "=358", "Victron"},
      {"Reserved", 2, RES_NOTUSED, false, 0, ""},
      {"Industry Code", 3, RES_LOOKUP, false, "=4", "Marine Industry"},
      {"Register Id", BYTES(2), 1, false, 0, ""},
      {"Payload", BYTES(4), 1, false, 0, ""},
      {0}}}

    ,
    {"Manufacturer Proprietary single-frame addressed",
     61184,
     PACKET_INCOMPLETE,
     PACKET_SINGLE,
     8,
     0,
     {{"Manufacturer Code", 11, RES_MANUFACTURER, false, 0, ""},
      {"Reserved", 2, RES_NOTUSED, false, 0, ""},
      {"Industry Code", 3, RES_LOOKUP, false, LOOKUP_INDUSTRY_CODE, ""},
      {"Data", BYTES(6), RES_BINARY, false, 0, ""},
      {0}},
     0,
     0,
     true}

    /* PDU2 non-addressed single-frame PGN range 0xF000 - 0xFEFF (61440 - 65279) */

    ,
    {"Unknown single-frame non-addressed",
     61440,
     PACKET_INCOMPLETE,
     PACKET_SINGLE,
     8,
     0,
     {{"Manufacturer Code", 11, RES_MANUFACTURER, false, 0, ""},
      {"Reserved", 2, RES_NOTUSED, false, 0, ""},
      {"Industry Code", 3, RES_LOOKUP, false, LOOKUP_INDUSTRY_CODE, ""},
      {"Data", BYTES(6), RES_BINARY, false, 0, ""},
      {0}},
     0,
     0,
     true}

    /* Maretron ACM 100 manual documents PGN 65001-65030 */

    ,
    {"Bus #1 Phase C Basic AC Quantities",
     65001,
     PACKET_COMPLETE,
     PACKET_SINGLE,
     8,
     0,
     {{"Line-Line AC RMS Voltage", BYTES(2), 1, false, "V", ""},
      {"Line-Neutral AC RMS Voltage", BYTES(2), 1, false, "V", ""},
      {"AC Frequency", BYTES(2), 1 / 128.0, false, "Hz", ""},
      {0}}}

    ,
    {"Bus #1 Phase B Basic AC Quantities",
     65002,
     PACKET_COMPLETE,
     PACKET_SINGLE,
     8,
     0,
     {{"Line-Line AC RMS Voltage", BYTES(2), 1, false, "V", ""},
      {"Line-Neutral AC RMS Voltage", BYTES(2), 1, false, "V", ""},
      {"AC Frequency", BYTES(2), 1 / 128.0, false, "Hz", ""},
      {0}}}

    ,
    {"Bus #1 Phase A Basic AC Quantities",
     65003,
     PACKET_COMPLETE,
     PACKET_SINGLE,
     8,
     0,
     {{"Line-Line AC RMS Voltage", BYTES(2), 1, false, "V", ""},
      {"Line-Neutral AC RMS Voltage", BYTES(2), 1, false, "V", ""},
      {"AC Frequency", BYTES(2), 1 / 128.0, false, "Hz", ""},
      {0}}}

    ,
    {"Bus #1 Average Basic AC Quantities",
     65004,
     PACKET_INCOMPLETE,
     PACKET_SINGLE,
     8,
     0,
     {{"Line-Line AC RMS Voltage", BYTES(2), 1, false, "V", ""},
      {"Line-Neutral AC RMS Voltage", BYTES(2), 1, false, "V", ""},
      {"AC Frequency", BYTES(2), 1 / 128.0, false, "Hz", ""},
      {0}}}

    ,
    {"Utility Total AC Energy",
     65005,
     PACKET_PRECISION_UNKNOWN,
     PACKET_SINGLE,
     8,
     0,
     {{"Total Energy Export", BYTES(4), 1, false, "kWh", ""}, {"Total Energy Import", BYTES(4), 1, false, "kWh", ""}, {0}}}

    ,
    {"Utility Phase C AC Reactive Power",
     65006,
     PACKET_COMPLETE,
     PACKET_SINGLE,
     8,
     0,
     {{"Reactive Power", BYTES(2), 1, false, "var", ""},
      {"Power Factor", BYTES(2), 1 / 16384, false, 0, ""},
      {"Power Factor Lagging", 2, RES_LOOKUP, false, LOOKUP_POWER_FACTOR, ""},
      {0}}}

    ,
    {"Utility Phase C AC Power",
     65007,
     PACKET_COMPLETE,
     PACKET_SINGLE,
     8,
     0,
     {{"Real Power", BYTES(4), 1, true, "W", "", -2000000000}, {"Apparent Power", BYTES(4), 1, true, "VA", "", -2000000000}, {0}}}

    ,
    {"Utility Phase C Basic AC Quantities",
     65008,
     PACKET_COMPLETE,
     PACKET_SINGLE,
     8,
     0,
     {{"Line-Line AC RMS Voltage", BYTES(2), 1, false, "V", ""},
      {"Line-Neutral AC RMS Voltage", BYTES(2), 1, false, "V", ""},
      {"AC Frequency", BYTES(2), 1 / 128.0, false, "Hz", ""},
      {"AC RMS Current", BYTES(2), 1, false, "A", ""},
      {0}}}

    ,
    {"Utility Phase B AC Reactive Power",
     65009,
     PACKET_COMPLETE,
     PACKET_SINGLE,
     8,
     0,
     {{"Reactive Power", BYTES(2), 1, false, "var", ""},
      {"Power Factor", BYTES(2), 1 / 16384, false, 0, ""},
      {"Power Factor Lagging", 2, RES_LOOKUP, false, LOOKUP_POWER_FACTOR, ""},
      {0}}}

    ,
    {"Utility Phase B AC Power",
     65010,
     PACKET_COMPLETE,
     PACKET_SINGLE,
     8,
     0,
     {{"Real Power", BYTES(4), 1, true, "W", "", -2000000000}, {"Apparent Power", BYTES(4), 1, true, "VA", "", -2000000000}, {0}}}

    ,
    {"Utility Phase B Basic AC Quantities",
     65011,
     PACKET_COMPLETE,
     PACKET_SINGLE,
     8,
     0,
     {{"Line-Line AC RMS Voltage", BYTES(2), 1, false, "V", ""},
      {"Line-Neutral AC RMS Voltage", BYTES(2), 1, false, "V", ""},
      {"AC Frequency", BYTES(2), 1 / 128.0, false, "Hz", ""},
      {"AC RMS Current", BYTES(2), 1, false, "A", ""},
      {0}}}

    ,
    {"Utility Phase A AC Reactive Power",
     65012,
     PACKET_COMPLETE,
     PACKET_SINGLE,
     8,
     0,
     {{"Reactive Power", BYTES(4), 1, true, "var", "", -2000000000},
      {"Power Factor", BYTES(2), 1 / 16384, true, 0, ""},
      {"Power Factor Lagging", 2, RES_LOOKUP, false, LOOKUP_POWER_FACTOR, ""},
      {0}}}

    ,
    {"Utility Phase A AC Power",
     65013,
     PACKET_COMPLETE,
     PACKET_SINGLE,
     8,
     0,
     {{"Real Power", BYTES(4), 1, true, "W", "", -2000000000}, {"Apparent Power", BYTES(4), 1, true, "VA", "", -2000000000}, {0}}}

    ,
    {"Utility Phase A Basic AC Quantities",
     65014,
     PACKET_COMPLETE,
     PACKET_SINGLE,
     8,
     0,
     {{"Line-Line AC RMS Voltage", BYTES(2), 1, false, "V", ""},
      {"Line-Neutral AC RMS Voltage", BYTES(2), 1, false, "V", ""},
      {"AC Frequency", BYTES(2), 1 / 128.0, false, "Hz", ""},
      {"AC RMS Current", BYTES(2), 1, false, "A", ""},
      {0}}}

    ,
    {"Utility Total AC Reactive Power",
     65015,
     PACKET_COMPLETE,
     PACKET_SINGLE,
     8,
     0,
     {{"Reactive Power", BYTES(4), 1, true, "var", "", -2000000000},
      {"Power Factor", BYTES(2), 1 / 16384, false, 0, ""},
      {"Power Factor Lagging", 2, RES_LOOKUP, false, LOOKUP_POWER_FACTOR, ""},
      {0}}}

    ,
    {"Utility Total AC Power",
     65016,
     PACKET_COMPLETE,
     PACKET_SINGLE,
     8,
     0,
     {{"Real Power", BYTES(4), 1, true, "W", "", -2000000000}, {"Apparent Power", BYTES(4), 1, true, "VA", "", -2000000000}, {0}}}

    ,
    {"Utility Average Basic AC Quantities",
     65017,
     PACKET_COMPLETE,
     PACKET_SINGLE,
     8,
     0,
     {{"Line-Line AC RMS Voltage", BYTES(2), 1, false, "V", ""},
      {"Line-Neutral AC RMS Voltage", BYTES(2), 1, false, "V", ""},
      {"AC Frequency", BYTES(2), 1 / 128.0, false, "Hz", ""},
      {"AC RMS Current", BYTES(2), 1, false, "A", ""},
      {0}}}

    ,
    {"Generator Total AC Energy",
     65018,
     PACKET_PRECISION_UNKNOWN,
     PACKET_SINGLE,
     8,
     0,
     {{"Total Energy Export", BYTES(4), 1, false, "kWh", ""}, {"Total Energy Import", BYTES(4), 1, false, "kWh", ""}, {0}}}

    ,
    {"Generator Phase C AC Reactive Power",
     65019,
     PACKET_COMPLETE,
     PACKET_SINGLE,
     8,
     0,
     {{"Reactive Power", BYTES(2), 1, false, "var", "", -2000000000},
      {"Power Factor", BYTES(2), 1 / 16384, false, 0, ""},
      {"Power Factor Lagging", 2, RES_LOOKUP, false, LOOKUP_POWER_FACTOR, ""},
      {0}}}

    ,
    {"Generator Phase C AC Power",
     65020,
     PACKET_COMPLETE,
     PACKET_SINGLE,
     8,
     0,
     {{"Real Power", BYTES(2), 1, false, "W", "", -2000000000}, {"Apparent Power", BYTES(2), 1, false, "VA", "", -2000000000}, {0}}}

    ,
    {"Generator Phase C Basic AC Quantities",
     65021,
     PACKET_COMPLETE,
     PACKET_SINGLE,
     8,
     0,
     {{"Line-Line AC RMS Voltage", BYTES(2), 1, false, "V", ""},
      {"Line-Neutral AC RMS Voltage", BYTES(2), 1, false, "V", ""},
      {"AC Frequency", BYTES(2), 1 / 128.0, false, "Hz", ""},
      {"AC RMS Current", BYTES(2), 1, false, "A", ""},
      {0}}}

    ,
    {"Generator Phase B AC Reactive Power",
     65022,
     PACKET_COMPLETE,
     PACKET_SINGLE,
     8,
     0,
     {{"Reactive Power", BYTES(2), 1, false, "var", "", -2000000000},
      {"Power Factor", BYTES(2), 1 / 16384, false, 0, ""},
      {"Power Factor Lagging", 2, RES_LOOKUP, false, LOOKUP_POWER_FACTOR, ""},
      {0}}}

    ,
    {"Generator Phase B AC Power",
     65023,
     PACKET_COMPLETE,
     PACKET_SINGLE,
     8,
     0,
     {{"Real Power", BYTES(2), 1, false, "W", "", -2000000000}, {"Apparent Power", BYTES(2), 1, false, "VA", "", -2000000000}, {0}}}

    ,
    {"Generator Phase B Basic AC Quantities",
     65024,
     PACKET_COMPLETE,
     PACKET_SINGLE,
     8,
     0,
     {{"Line-Line AC RMS Voltage", BYTES(2), 1, false, "V", ""},
      {"Line-Neutral AC RMS Voltage", BYTES(2), 1, false, "V", ""},
      {"AC Frequency", BYTES(2), 1 / 128.0, false, "Hz", ""},
      {"AC RMS Current", BYTES(2), 1, false, "A", ""},
      {0}}}

    ,
    {"Generator Phase A AC Reactive Power",
     65025,
     PACKET_COMPLETE,
     PACKET_SINGLE,
     8,
     0,
     {{"Reactive Power", BYTES(2), 1, false, "var", "", -2000000000},
      {"Power Factor", BYTES(2), 1 / 16384, false, 0, ""},
      {"Power Factor Lagging", 2, RES_LOOKUP, false, LOOKUP_POWER_FACTOR, ""},
      {0}}}

    ,
    {"Generator Phase A AC Power",
     65026,
     PACKET_COMPLETE,
     PACKET_SINGLE,
     8,
     0,
     {{"Real Power", BYTES(4), 1, false, "W", "", -2000000000}, {"Apparent Power", BYTES(4), 1, false, "VA", "", -2000000000}, {0}}}

    ,
    {"Generator Phase A Basic AC Quantities",
     65027,
     PACKET_COMPLETE,
     PACKET_SINGLE,
     8,
     0,
     {{"Line-Line AC RMS Voltage", BYTES(2), 1, false, "V", ""},
      {"Line-Neutral AC RMS Voltage", BYTES(2), 1, false, "V", ""},
      {"AC Frequency", BYTES(2), 1 / 128.0, false, "Hz", ""},
      {"AC RMS Current", BYTES(2), 1, false, "A", ""},
      {0}}}

    ,
    {"Generator Total AC Reactive Power",
     65028,
     PACKET_COMPLETE,
     PACKET_SINGLE,
     8,
     0,
     {{"Reactive Power", BYTES(2), 1, false, "var", "", -2000000000},
      {"Power Factor", BYTES(2), 1 / 16384, false, 0, ""},
      {"Power Factor Lagging", 2, RES_LOOKUP, false, LOOKUP_POWER_FACTOR, ""},
      {0}}}

    ,
    {"Generator Total AC Power",
     65029,
     PACKET_COMPLETE,
     PACKET_SINGLE,
     8,
     0,
     {{"Real Power", BYTES(2), 1, false, "W", "", -2000000000}, {"Apparent Power", BYTES(2), 1, false, "VA", "", -2000000000}, {0}}}

    ,
    {"Generator Average Basic AC Quantities",
     65030,
     PACKET_COMPLETE,
     PACKET_SINGLE,
     8,
     0,
     {{"Line-Line AC RMS Voltage", BYTES(2), 1, false, "V", ""},
      {"Line-Neutral AC RMS Voltage", BYTES(2), 1, false, "V", ""},
      {"AC Frequency", BYTES(2), 1 / 128.0, false, "Hz", ""},
      {"AC RMS Current", BYTES(2), 1, false, "A", ""},
      {0}}}

    ,
    {"ISO Commanded Address",
     65240,
     PACKET_COMPLETE,
     PACKET_ISO11783,
     9,
     0,
     /* ISO 11783 defined this message to provide a mechanism for assigning a network address to a node. The NAME information in the
     data portion of the message must match the name information of the node whose network address is to be set. */
     {{"Unique Number", 21, RES_BINARY, false, 0, "ISO Identity Number"},
      {"Manufacturer Code", 11, 1, false, 0, ""},
      {"Device Instance Lower", 3, 1, false, 0, "ISO ECU Instance"},
      {"Device Instance Upper", 5, 1, false, 0, "ISO Function Instance"},
      {"Device Function", BYTES(1), 1, false, 0, "ISO Function"},
      {"Reserved", 1, RES_BINARY, false, 0, ""},
      {"Device Class", 7, RES_LOOKUP, false, LOOKUP_DEVICE_CLASS, ""},
      {"System Instance", 4, 1, false, 0, "ISO Device Class Instance"},
      {"Industry Code", 3, RES_LOOKUP, false, LOOKUP_INDUSTRY_CODE, ""},
      {"Reserved", 1, RES_BINARY, false, 0, "ISO Self Configurable"},
      {"New Source Address", BYTES(1), 1, false, 0, ""},
      {0}}}

    /* proprietary PDU2 (non addressed) single-frame range 0xFF00 to 0xFFFF (65280 - 65535) */

    ,
    {"Manufacturer Proprietary single-frame non-addressed",
     65280,
     PACKET_INCOMPLETE,
     PACKET_SINGLE,
     8,
     0,
     {{"Manufacturer Code", 11, RES_MANUFACTURER, false, 0, ""},
      {"Reserved", 2, RES_NOTUSED, false, 0, ""},
      {"Industry Code", 3, RES_LOOKUP, false, LOOKUP_INDUSTRY_CODE, ""},
      {"Data", BYTES(6), RES_BINARY, false, 0, ""},
      {0}},
     0,
     0,
     true}

    ,
    {"Maretron: Proprietary DC Breaker Current",
     65284,
     PACKET_COMPLETE,
     PACKET_SINGLE,
     8,
     0,
     {{"Manufacturer Code", 11, RES_MANUFACTURER, false, "=137", "Maretron"},
      {"Reserved", 2, RES_NOTUSED, false, 0, ""},
      {"Industry Code", 3, RES_LOOKUP, false, "=4", "Marine Industry"},
      {"Bank Instance", BYTES(1), 1, false, 0, ""},
      {"Indicator Number", BYTES(1), 1, false, 0, ""},
      {"Breaker Current", BYTES(2), 0.1, true, "A", ""},
      {"Reserved", BYTES(2), 1, false, 0, ""},
      {0}}}

    /* http://www.airmartechnology.com/uploads/installguide/DST200UserlManual.pdf */
    ,
    {"Airmar: Boot State Acknowledgment",
     65285,
     PACKET_COMPLETE,
     PACKET_SINGLE,
     8,
     0,
     {{"Manufacturer Code", 11, RES_MANUFACTURER, false, "=135", "Airmar"},
      {"Reserved", 2, RES_NOTUSED, false, 0, ""},
      {"Industry Code", 3, RES_LOOKUP, false, "=4", "Marine Industry"},
      {"Boot State", 4, RES_LOOKUP, false, ",0=in Startup Monitor,1=running Bootloader,2=running Application", ""},
      {0}}}

    ,
    {"Lowrance: Temperature",
     65285,
     PACKET_COMPLETE,
     PACKET_SINGLE,
     8,
     0,
     {{"Manufacturer Code", 11, RES_MANUFACTURER, false, "=140", "Lowrance"},
      {"Reserved", 2, RES_NOTUSED, false, 0, ""},
      {"Industry Code", 3, RES_LOOKUP, false, "=4", "Marine Industry"},
      {"Temperature Source", BYTES(1), RES_LOOKUP, false, LOOKUP_TEMPERATURE_SOURCE, ""},
      {"Actual Temperature", BYTES(2), RES_TEMPERATURE, false, "K", ""},
      {0}}}

    ,
    {"Chetco: Dimmer",
     65286,
     PACKET_INCOMPLETE_LOOKUP,
     PACKET_SINGLE,
     8,
     0,
     {{"Manufacturer Code", 11, RES_MANUFACTURER, false, "=409", "Chetco"},
      {"Reserved", 2, RES_NOTUSED, false, 0, ""},
      {"Industry Code", 3, 1, false, 0, ""},
      {"Instance", BYTES(1), 1, false, 0, ""},
      {"Dimmer1", BYTES(1), 1, false, 0, ""},
      {"Dimmer2", BYTES(1), 1, false, 0, ""},
      {"Dimmer3", BYTES(1), 1, false, 0, ""},
      {"Dimmer4", BYTES(1), 1, false, 0, ""},
      {"Control", BYTES(1), 1, false, 0, ""},
      {0}}}

    /* http://www.airmartechnology.com/uploads/installguide/DST200UserlManual.pdf */
    ,
    {"Airmar: Boot State Request",
     65286,
     PACKET_COMPLETE,
     PACKET_SINGLE,
     8,
     0,
     {{"Manufacturer Code", 11, RES_MANUFACTURER, false, "=135", "Airmar"},
      {"Reserved", 2, RES_NOTUSED, false, 0, ""},
      {"Industry Code", 3, RES_LOOKUP, false, "=4", "Marine Industry"},
      {0}}}

    /* http://www.airmartechnology.com/uploads/installguide/DST200UserlManual.pdf */
    ,
    {"Airmar: Access Level",
     65287,
     PACKET_COMPLETE,
     PACKET_SINGLE,
     8,
     0,
     {{"Manufacturer Code", 11, RES_MANUFACTURER, false, "=135", "Airmar"},
      {"Reserved", 2, RES_NOTUSED, false, 0, ""},
      {"Industry Code", 3, RES_LOOKUP, false, "=4", "Marine Industry"},
      {"Format Code", 3, RES_LOOKUP, false, ",1=Format code 1", ""},
      {"Access Level", 3, RES_LOOKUP, false, ",0=Locked,1=unlocked level 1,2=unlocked level 2", ""},
      {"Reserved", 2, RES_BINARY, false, 0, ""},
      {"Access Seed/Key",
       BYTES(4),
       RES_INTEGER,
       false,
       0,
       "When transmitted, it provides a seed for an unlock operation. It is used to provide the key during PGN 126208."},
      {0}}}

    ,
    {"Simnet: Configure Temperature Sensor",
     65287,
     PACKET_INCOMPLETE,
     PACKET_SINGLE,
     0x08,
     0,
     {{"Manufacturer Code", 11, RES_MANUFACTURER, false, "=1857", "Simrad"},
      {"Reserved", 2, RES_NOTUSED, false, 0, ""},
      {"Industry Code", 3, RES_LOOKUP, false, "=4", "Marine Industry"},
      {0}}}

    ,
    {"Seatalk: Alarm",
     65288,
     PACKET_INCOMPLETE,
     PACKET_SINGLE,
     0x08,
     0,
     {{"Manufacturer Code", 11, RES_MANUFACTURER, false, "=1851", "Raymarine"},
      {"Reserved", 2, RES_NOTUSED, false, 0, ""},
      {"Industry Code", 3, RES_LOOKUP, false, "=4", "Marine Industry"},
      {"SID", BYTES(1), RES_BINARY, false, 0, ""},
      {"Alarm Status", BYTES(1), RES_LOOKUP, false, LOOKUP_SEATALK_ALARM_STATUS, ""},
      {"Alarm ID", BYTES(1), RES_LOOKUP, false, LOOKUP_SEATALK_ALARM_ID, ""},
      {"Alarm Group", BYTES(1), RES_LOOKUP, false, LOOKUP_SEATALK_ALARM_GROUP, ""},
      {"Alarm Priority", BYTES(2), RES_BINARY, false, 0, ""},
      {0}}},
    {"Simnet: Trim Tab Sensor Calibration",
     65289,
     PACKET_INCOMPLETE,
     PACKET_SINGLE,
     0x08,
     0,
     {{"Manufacturer Code", 11, RES_MANUFACTURER, false, "=1857", "Simrad"},
      {"Reserved", 2, RES_NOTUSED, false, 0, ""},
      {"Industry Code", 3, RES_LOOKUP, false, "=4", "Marine Industry"},
      {0}}}

    ,
    {"Simnet: Paddle Wheel Speed Configuration",
     65290,
     PACKET_INCOMPLETE,
     PACKET_SINGLE,
     0x08,
     0,
     {{"Manufacturer Code", 11, RES_MANUFACTURER, false, "=1857", "Simrad"},
      {"Reserved", 2, RES_NOTUSED, false, 0, ""},
      {"Industry Code", 3, RES_LOOKUP, false, "=4", "Marine Industry"},
      {0}}}

    ,
    {"Simnet: Clear Fluid Level Warnings",
     65292,
     PACKET_INCOMPLETE,
     PACKET_SINGLE,
     0x08,
     0,
     {{"Manufacturer Code", 11, RES_MANUFACTURER, false, "=1857", "Simrad"},
      {"Reserved", 2, RES_NOTUSED, false, 0, ""},
      {"Industry Code", 3, RES_LOOKUP, false, "=4", "Marine Industry"},
      {0}}}

    ,
    {"Simnet: LGC-2000 Configuration",
     65293,
     PACKET_INCOMPLETE,
     PACKET_SINGLE,
     0x08,
     0,
     {{"Manufacturer Code", 11, RES_MANUFACTURER, false, "=1857", "Simrad"},
      {"Reserved", 2, RES_NOTUSED, false, 0, ""},
      {"Industry Code", 3, RES_LOOKUP, false, "=4", "Marine Industry"},
      {0}}}

    ,
    {"Navico: Wireless Battery Status",
     65309,
     PACKET_INCOMPLETE,
     PACKET_SINGLE,
     0x08,
     0,
     {{"Manufacturer Code", 11, RES_MANUFACTURER, false, "=275", "Navico"},
      {"Reserved", 2, RES_NOTUSED, false, 0, ""},
      {"Industry Code", 3, RES_LOOKUP, false, "=4", "Marine Industry"},
      {"Status", BYTES(1), 1, false, 0, ""},
      {"Battery Status", BYTES(1), 1, false, "%", ""},
      {"Battery Charge Status", BYTES(1), 1, false, "%", ""},
      {"Reserved", BYTES(3), 1, false, 0, ""},
      {0}}}

    ,
    {"Navico: Wireless Signal Status",
     65312,
     PACKET_FIELDS_UNKNOWN,
     PACKET_SINGLE,
     0x08,
     0,
     {{"Manufacturer Code", 11, RES_MANUFACTURER, false, "=275", "Navico"},
      {"Reserved", 2, RES_NOTUSED, false, 0, ""},
      {"Industry Code", 3, RES_LOOKUP, false, "=4", "Marine Industry"},
      {"Unknown", BYTES(1), 1, false, 0, ""},
      {"Signal Strength", BYTES(1), 1, false, "%", ""},
      {"Reserved", BYTES(3), 1, false, 0, ""},
      {0}}}

    ,
    {"Simnet: Reprogram Status",
     65325,
     PACKET_INCOMPLETE,
     PACKET_SINGLE,
     0x08,
     0,
     {{"Manufacturer Code", 11, RES_MANUFACTURER, false, "=1857", "Simrad"},
      {"Reserved", 2, RES_NOTUSED, false, 0, ""},
      {"Industry Code", 3, RES_LOOKUP, false, "=4", "Marine Industry"},
      {0}}}

    ,
    {"Simnet: Autopilot Mode",
     65341,
     PACKET_INCOMPLETE,
     PACKET_SINGLE,
     0x08,
     0,
     {{"Manufacturer Code", 11, RES_MANUFACTURER, false, "=1857", "Simrad"},
      {"Reserved", 2, RES_NOTUSED, false, 0, ""},
      {"Industry Code", 3, RES_LOOKUP, false, "=4", "Marine Industry"},
      {0}}}

    ,
    {"Seatalk: Pilot Wind Datum",
     65345,
     PACKET_INCOMPLETE,
     PACKET_SINGLE,
     0x08,
     0,
     {{"Manufacturer Code", 11, RES_MANUFACTURER, false, "=1851", "Raymarine"},
      {"Reserved", 2, RES_NOTUSED, false, 0, ""},
      {"Industry Code", 3, RES_LOOKUP, false, "=4", "Marine Industry"},
      {"Wind Datum", BYTES(2), RES_RADIANS, false, "rad", ""},
      {"Rolling Average Wind Angle", BYTES(2), RES_RADIANS, false, "rad", ""},
      {"Reserved", BYTES(2), 1, false, 0, ""},
      {0}}},
    {"Seatalk: Pilot Heading",
     65359,
     PACKET_INCOMPLETE,
     PACKET_SINGLE,
     0x08,
     0,
     {{"Manufacturer Code", 11, RES_MANUFACTURER, false, "=1851", "Raymarine"},
      {"Reserved", 2, RES_NOTUSED, false, 0, ""},
      {"Industry Code", 3, RES_LOOKUP, false, "=4", "Marine Industry"},
      {"SID", BYTES(1), RES_BINARY, false, 0, ""},
      {"Heading True", BYTES(2), RES_RADIANS, false, "rad", ""},
      {"Heading Magnetic", BYTES(2), RES_RADIANS, false, "rad", ""},
      {"Reserved", BYTES(1), 1, false, 0, ""},
      {0}}}

    ,
    {"Seatalk: Pilot Locked Heading",
     65360,
     PACKET_COMPLETE,
     PACKET_SINGLE,
     0x08,
     0,
     {{"Manufacturer Code", 11, RES_MANUFACTURER, false, "=1851", "Raymarine"},
      {"Reserved", 2, RES_NOTUSED, false, 0, ""},
      {"Industry Code", 3, RES_LOOKUP, false, "=4", "Marine Industry"},
      {"SID", BYTES(1), RES_BINARY, false, 0, ""},
      {"Target Heading True", BYTES(2), RES_RADIANS, false, "rad", ""},
      {"Target Heading Magnetic", BYTES(2), RES_RADIANS, false, "rad", ""},
      {"Reserved", BYTES(1), RES_BINARY, false, 0, ""},
      {0}}}

    ,
    {"Seatalk: Silence Alarm",
     65361,
     PACKET_COMPLETE,
     PACKET_SINGLE,
     0x08,
     0,
     {{"Manufacturer Code", 11, RES_MANUFACTURER, false, "=1851", "Raymarine"},
      {"Reserved", 2, RES_NOTUSED, false, 0, ""},
      {"Industry Code", 3, RES_LOOKUP, false, "=4", "Marine Industry"},
      {"Alarm ID", BYTES(1), RES_LOOKUP, false, LOOKUP_SEATALK_ALARM_ID, ""},
      {"Alarm Group", BYTES(1), RES_LOOKUP, false, LOOKUP_SEATALK_ALARM_GROUP, ""},
      {"Reserved", 32, RES_BINARY, false, 0, ""},
      {0}}}

    ,
    {"Seatalk: Keypad Message",
     65371,
     PACKET_INCOMPLETE,
     PACKET_SINGLE,
     0x08,
     0,
     {{"Manufacturer Code", 11, RES_MANUFACTURER, false, "=1851", "Raymarine"},
      {"Reserved", 2, RES_NOTUSED, false, 0, ""},
      {"Industry Code", 3, RES_LOOKUP, false, "=4", "Marine Industry"},
      {"Proprietary ID", BYTES(1), 1, false, 0, ""},
      {"First key", BYTES(1), 1, false, 0, ""},
      {"Second key", BYTES(1), 1, false, 0, ""},
      {"First key state", 2, 1, false, 0, ""},
      {"Second key state", 2, 1, false, 0, ""},
      {"Reserved", 4, RES_BINARY, false, 0, ""},
      {"Encoder Position", BYTES(1), 1, false, 0, ""},
      {0}}}

    ,
    {"SeaTalk: Keypad Heartbeat",
     65374,
     PACKET_INCOMPLETE,
     PACKET_SINGLE,
     0x08,
     0,
     {{"Manufacturer Code", 11, RES_MANUFACTURER, false, "=1851", "Raymarine"},
      {"Reserved", 2, RES_NOTUSED, false, 0, ""},
      {"Industry Code", 3, RES_LOOKUP, false, "=4", "Marine Industry"},
      {"Proprietary ID", BYTES(1), 1, false, 0, ""},
      {"Variant", BYTES(1), 1, false, 0, ""},
      {"Status", BYTES(1), 1, false, 0, ""},
      {0}}}

    ,
    {"Seatalk: Pilot Mode",
     65379,
     PACKET_INCOMPLETE,
     PACKET_SINGLE,
     0x08,
     0,
     {{"Manufacturer Code", 11, RES_MANUFACTURER, false, "=1851", "Raymarine"},
      {"Reserved", 2, RES_NOTUSED, false, 0, ""},
      {"Industry Code", 3, RES_LOOKUP, false, "=4", "Marine Industry"},
      {"Pilot Mode", BYTES(1), RES_BINARY, false, 0, ""},
      {"Sub Mode", BYTES(1), RES_BINARY, false, 0, ""},
      {"Pilot Mode Data", BYTES(1), RES_BINARY, false, 0, ""},
      {"Reserved", BYTES(3), RES_BINARY, false, 0, ""},
      {0}}}
    /* http://www.airmartechnology.com/uploads/installguide/DST200UserlManual.pdf */
    ,
    {"Airmar: Depth Quality Factor",
     65408,
     PACKET_INCOMPLETE,
     PACKET_SINGLE,
     8,
     0,
     {{"Manufacturer Code", 11, RES_MANUFACTURER, false, "=135", "Airmar"},
      {"Reserved", 2, RES_NOTUSED, false, 0, ""},
      {"Industry Code", 3, RES_LOOKUP, false, "=4", "Marine Industry"},
      {"SID", BYTES(1), 1, false, 0, ""},
      {"Depth Quality Factor", 4, RES_LOOKUP, false, ",0=No Depth Lock", ""},
      {0}}}

    /* http://www.airmartechnology.com/uploads/installguide/DST200UserlManual.pdf */
    ,
    {"Airmar: Speed Pulse Count",
     65409,
     PACKET_COMPLETE,
     PACKET_SINGLE,
     8,
     0,
     {{"Manufacturer Code", 11, RES_MANUFACTURER, false, "=135", "Airmar"},
      {"Reserved", 2, RES_NOTUSED, false, 0, ""},
      {"Industry Code", 3, RES_LOOKUP, false, "=4", "Marine Industry"},
      {"SID", BYTES(1), 1, false, 0, ""},
      {"Duration of interval", BYTES(2), 0.001, false, "s", ""},
      {"Number of pulses received", BYTES(2), 1, false, 0, ""},
      {"Reserved", BYTES(1), RES_NOTUSED, false, 0, ""},
      {0}}}

    /* http://www.airmartechnology.com/uploads/installguide/DST200UserlManual.pdf */
    ,
    {"Airmar: Device Information",
     65410,
     PACKET_INCOMPLETE,
     PACKET_SINGLE,
     8,
     0,
     {{"Manufacturer Code", 11, RES_MANUFACTURER, false, "=135", "Airmar"},
      {"Reserved", 2, RES_NOTUSED, false, 0, ""},
      {"Industry Code", 3, RES_LOOKUP, false, "=4", "Marine Industry"},
      {"SID", BYTES(1), 1, false, 0, ""},
      {"Internal Device Temperature", BYTES(2), RES_TEMPERATURE, false, "K", ""},
      {"Supply Voltage", BYTES(2), 0.01, false, "V", ""},
      {"Reserved", BYTES(1), RES_BINARY, false, 0, ""},
      {0}}}

    ,
    {"Simnet: Autopilot Mode",
     65480,
     PACKET_INCOMPLETE,
     PACKET_SINGLE,
     0x08,
     0,
     {{"Manufacturer Code", 11, RES_MANUFACTURER, false, "=1857", "Simrad"},
      {"Reserved", 2, RES_NOTUSED, false, 0, ""},
      {"Industry Code", 3, RES_LOOKUP, false, "=4", "Marine Industry"},
      {0}}}

    /* PDU1 (addressed) fast-packet PGN range 0x10000 to 0x1EEFF (65536 - 126719) */
    ,
    {"Unknown fast-packet addressed",
     65536,
     PACKET_INCOMPLETE_LOOKUP,
     PACKET_FAST,
     255,
     0,
     {{"Data", BYTES(255), RES_BINARY, false, 0, ""}, {0}},
     0,
     0,
     true}

    /* http://www.maretron.com/support/manuals/DST100UM_1.2.pdf */
    /* http://www.nmea.org/Assets/20140109%20nmea-2000-corrigendum-tc201401031%20pgn%20126208.pdf */
    ,
    {"NMEA - Request group function",
     126208,
     PACKET_COMPLETE,
     PACKET_FAST,
     12,
     2,
     {{"Function Code", BYTES(1), RES_INTEGER, false, "=0", "Request"},
      {"PGN", BYTES(3), RES_INTEGER, false, 0, "Requested PGN"},
      {"Transmission interval", BYTES(4), 0.001, false, "s", ""},
      {"Transmission interval offset", BYTES(2), 0.01, false, "s", ""},
      {"# of Parameters", BYTES(1), 1, false, 0, "How many parameter pairs will follow"},
      {"Parameter", BYTES(1), RES_INTEGER, false, 0, "Parameter index"},
      {"Value", LEN_VARIABLE, RES_INTEGER, false, 0, "Parameter value, variable length"},
      {0}}}

    ,
    {"NMEA - Command group function",
     126208,
     PACKET_COMPLETE,
     PACKET_FAST,
     8,
     2,
     {{"Function Code", BYTES(1), RES_INTEGER, false, "=1", "Command"},
      {"PGN", BYTES(3), RES_INTEGER, false, 0, "Commanded PGN"},
      {"Priority", 4, 1, false, 0, ",8=Leave priority unchanged,9=Reset to default"},
      {"Reserved", 4, RES_BINARY, false, 0, ""},
      {"# of Parameters", BYTES(1), 1, false, 0, "How many parameter pairs will follow"},
      {"Parameter", BYTES(1), RES_INTEGER, false, 0, "Parameter index"},
      {"Value", LEN_VARIABLE, RES_INTEGER, false, 0, "Parameter value, variable length"},
      {0}}}

    ,
    {"NMEA - Acknowledge group function",
     126208,
     PACKET_COMPLETE,
     PACKET_FAST,
     8,
     1,
     {{"Function Code", BYTES(1), RES_INTEGER, false, "=2", "Acknowledge"},
      {"PGN", 24, RES_INTEGER, false, 0, "Commanded PGN"},
      {"PGN error code",
       4,
       RES_LOOKUP,
       false,
       ",0=Acknowledge,1=PGN not supported,2=PGN not available,3=Access denied,4=Not supported,5=Tag not supported,6=Read or Write "
       "not supported",
       ""},
      {"Transmission interval/Priority error code",
       4,
       RES_LOOKUP,
       false,
       ",0=Acknowledge,1=Transmit Interval/Priority not supported,2=Transmit Interval to low,3=Access denied,4=Not supported",
       ""},
      {"# of Parameters", 8, 1, false, 0, ""},
      {"Parameter",
       4,
       RES_LOOKUP,
       false,
       ",0=Acknowledge,1=Invalid parameter field,2=Temporary error,3=Parameter out of range,4=Access denied,5=Not supported,6=Read "
       "or Write not supported",
       ""},
      {0}}}

    ,
    {"NMEA - Read Fields group function",
     126208,
     PACKET_INCOMPLETE,
     PACKET_FAST,
     8,
     102,
     {{"Function Code", BYTES(1), RES_INTEGER, false, "=3", "Read Fields"},
      {"PGN", 24, RES_INTEGER, false, 0, "Commanded PGN"},
      {"Manufacturer Code", 11, RES_MANUFACTURER, false, 0, ""} // TODO: Only in PGN when field PGN is proprietary. Sigh.
      ,
      {"Reserved", 2, RES_NOTUSED, false, 0, ""} // TODO: Only in PGN when field PGN is proprietary. Sigh.
      ,
      {"Industry Code", 3, RES_LOOKUP, false, LOOKUP_INDUSTRY_CODE, ""} // TODO: Only in PGN when field PGN is proprietary. Sigh.
      ,
      {"Unique ID", 8, RES_INTEGER, false, 0, ""},
      {"# of Selection Pairs", 8, 1, false, 0, ""},
      {"# of Parameters", 8, 1, false, 0, ""},
      {"Selection Parameter", BYTES(1), RES_INTEGER, false, 0, ""},
      {"Selection Value", LEN_VARIABLE, RES_INTEGER, false, 0, ""},
      {"Parameter", BYTES(1), RES_INTEGER, false, 0, ""},
      {0}}}

    /* The following won't work when analyzing non-proprietary PGNs */
    ,
    {"NMEA - Read Fields reply group function",
     126208,
     PACKET_COMPLETE,
     PACKET_FAST,
     8,
     202,
     {{"Function Code", BYTES(1), RES_INTEGER, false, "=4", "Read Fields Reply"},
      {"PGN", 24, RES_INTEGER, false, 0, "Commanded PGN"},
      {"Manufacturer Code",
       11,
       RES_MANUFACTURER,
       false,
       0,
       "Only for proprietary PGNs"} // TODO: Only in PGN when field PGN is proprietary. Sigh.
      ,
      {"Reserved", 2, RES_NOTUSED, false, 0, "Only for proprietary PGNs"} // TODO: Only in PGN when field PGN is proprietary. Sigh.
      ,
      {"Industry Code",
       3,
       RES_LOOKUP,
       false,
       LOOKUP_INDUSTRY_CODE,
       "Only for proprietary PGNs"} // TODO: Only in PGN when field PGN is proprietary. Sigh.
      ,
      {"Unique ID", 8, RES_INTEGER, false, 0, ""},
      {"# of Selection Pairs", 8, 1, false, 0, ""},
      {"# of Parameters", 8, 1, false, 0, ""},
      {"Selection Parameter", BYTES(1), RES_INTEGER, false, 0, ""},
      {"Selection Value", LEN_VARIABLE, RES_INTEGER, false, 0, ""},
      {"Parameter", BYTES(1), RES_INTEGER, false, 0, ""},
      {"Value", LEN_VARIABLE, RES_INTEGER, false, 0, ""},
      {0}}}

    /* The following won't work when analyzing non-proprietary PGNs */
    ,
    {"NMEA - Write Fields group function",
     126208,
     PACKET_COMPLETE,
     PACKET_FAST,
     8,
     202,
     {{"Function Code", BYTES(1), RES_INTEGER, false, "=5", "Write Fields"},
      {"PGN", 24, RES_INTEGER, false, 0, "Commanded PGN"},
      {"Manufacturer Code",
       11,
       RES_MANUFACTURER,
       false,
       0,
       "Only for proprietary PGNs"} // TODO: Only in PGN when field PGN is proprietary. Sigh.
      ,
      {"Reserved", 2, RES_NOTUSED, false, 0, "Only for proprietary PGNs"} // TODO: Only in PGN when field PGN is proprietary. Sigh.
      ,
      {"Industry Code",
       3,
       RES_LOOKUP,
       false,
       LOOKUP_INDUSTRY_CODE,
       "Only for proprietary PGNs"} // TODO: Only in PGN when field PGN is proprietary. Sigh.
      ,
      {"Unique ID", 8, RES_INTEGER, false, 0, ""},
      {"# of Selection Pairs", 8, 1, false, 0, ""},
      {"# of Parameters", 8, 1, false, 0, ""},
      {"Selection Parameter", BYTES(1), RES_INTEGER, false, 0, ""},
      {"Selection Value", LEN_VARIABLE, RES_INTEGER, false, 0, ""},
      {"Parameter", BYTES(1), RES_INTEGER, false, 0, ""},
      {"Value", LEN_VARIABLE, RES_INTEGER, false, 0, ""},
      {0}}}

    /* The following won't work when analyzing non-proprietary PGNs */
    ,
    {"NMEA - Write Fields reply group function",
     126208,
     PACKET_COMPLETE,
     PACKET_FAST,
     8,
     202,
     {{"Function Code", BYTES(1), RES_INTEGER, false, "=6", "Write Fields Reply"},
      {"PGN", 24, RES_INTEGER, false, 0, "Commanded PGN"},
      {"Manufacturer Code",
       11,
       RES_MANUFACTURER,
       false,
       0,
       "Only for proprietary PGNs"} // TODO: Only in PGN when field PGN is proprietary. Sigh.
      ,
      {"Reserved", 2, RES_NOTUSED, false, 0, "Only for proprietary PGNs"} // TODO: Only in PGN when field PGN is proprietary. Sigh.
      ,
      {"Industry Code",
       3,
       RES_LOOKUP,
       false,
       LOOKUP_INDUSTRY_CODE,
       "Only for proprietary PGNs"} // TODO: Only in PGN when field PGN is proprietary. Sigh.
      ,
      {"Unique ID", 8, RES_INTEGER, false, 0, ""},
      {"# of Selection Pairs", 8, 1, false, 0, ""},
      {"# of Parameters", 8, 1, false, 0, ""},
      {"Selection Parameter", BYTES(1), RES_INTEGER, false, 0, ""},
      {"Selection Value", LEN_VARIABLE, RES_INTEGER, false, 0, ""},
      {"Parameter", BYTES(1), RES_INTEGER, false, 0, ""},
      {"Value", LEN_VARIABLE, RES_INTEGER, false, 0, ""},
      {0}}}

    /************ RESPONSE TO REQUEST PGNS **************/

    ,
    {"PGN List (Transmit and Receive)",
     126464,
     PACKET_COMPLETE,
     PACKET_FAST,
     8,
     1,
     {{"Function Code",
       BYTES(1),
       RES_LOOKUP,
       false,
       ",0=Transmit PGN list,1=Receive PGN list",
       "Transmit or receive PGN Group Function Code"},
      {
          "PGN",
          24,
          RES_INTEGER,
          false,
          0,
      },
      {0}}}

    /* proprietary PDU1 (addressed) fast-packet PGN range 0x1EF00 to 0x1EFFF (126720 - 126975) */

    ,
    {"Seatalk1: Pilot Mode",
     126720,
     PACKET_INCOMPLETE,
     PACKET_FAST,
     21,
     0,
     {{"Manufacturer Code", 11, RES_MANUFACTURER, false, "=1851", "Raymarine"},
      {"Reserved", 2, RES_NOTUSED, false, 0, ""},
      {"Industry Code", 3, RES_LOOKUP, false, "=4", "Marine Industry"},
      {"Proprietary ID", BYTES(2), RES_INTEGER, false, "=33264", "0x81f0"},
      {"command", BYTES(1), RES_INTEGER, false, "=132", "0x84"},
      {"Unknown 1", BYTES(3), RES_BINARY, false, 0, ""},
      {"Pilot Mode", BYTES(1), RES_INTEGER, false, ",64=Standby,66=Auto,70=Wind,74=Track", ""},
      {"Sub Mode", BYTES(1), RES_INTEGER, false, 0, ""},
      {"Pilot Mode Data", BYTES(1), RES_BINARY, false, 0, ""},
      {"Unknown 2", BYTES(10), RES_BINARY, false, 0, ""},
      {0}}}

    ,
    {"Fusion: Media Control",
     126720,
     PACKET_INCOMPLETE,
     PACKET_FAST,
     6,
     0,
     {{"Manufacturer Code", 11, RES_MANUFACTURER, false, "=419", "Fusion"},
      {"Reserved", 2, RES_NOTUSED, false, 0, ""},
      {"Industry Code", 3, RES_LOOKUP, false, "=4", "Marine Industry"},
      {"Proprietary ID", BYTES(1), RES_INTEGER, false, "=3", "Media Control"},
      {"Unknown", BYTES(1), RES_INTEGER, false, 0, ""},
      {"Source ID", BYTES(1), RES_INTEGER, false, 0, ""},
      {"Command", BYTES(1), RES_LOOKUP, false, ",1=Play,2=Pause,4=Next,6=Prev", ""},
      {0}}}

    ,
    {"Fusion: Sirius Control",
     126720,
     PACKET_INCOMPLETE,
     PACKET_FAST,
     7,
     0,
     {{"Manufacturer Code", 11, RES_MANUFACTURER, false, "=419", "Fusion"},
      {"Reserved", 2, RES_NOTUSED, false, 0, ""},
      {"Industry Code", 3, RES_LOOKUP, false, "=4", "Marine Industry"},
      {"Proprietary ID", BYTES(1), RES_INTEGER, false, "=30", "Sirius Control"},
      {"Unknown", BYTES(1), RES_INTEGER, false, 0, ""},
      {"Source ID", BYTES(1), RES_INTEGER, false, 0, ""},
      {"Command", BYTES(1), RES_LOOKUP, false, ",1=Next,2=Prev", ""},
      {0}}}

    ,
    {"Fusion: Request Status",
     126720,
     PACKET_INCOMPLETE,
     PACKET_FAST,
     3,
     0,
     {{"Manufacturer Code", 11, RES_MANUFACTURER, false, "=419", "Fusion"},
      {"Reserved", 2, RES_NOTUSED, false, 0, ""},
      {"Industry Code", 3, RES_LOOKUP, false, "=4", "Marine Industry"},
      {"Proprietary ID", BYTES(1), RES_INTEGER, false, "=1", "Request Status"},
      {"Unknown", BYTES(1), RES_INTEGER, false, 0, ""},
      {0}}}

    ,
    {"Fusion: Set Source",
     126720,
     PACKET_INCOMPLETE,
     PACKET_FAST,
     3,
     0,
     {{"Manufacturer Code", 11, RES_MANUFACTURER, false, "=419", "Fusion"},
      {"Reserved", 2, RES_NOTUSED, false, 0, ""},
      {"Industry Code", 3, RES_LOOKUP, false, "=4", "Marine Industry"},
      {"Proprietary ID", BYTES(1), RES_INTEGER, false, "=2", "Set Source"},
      {"Unknown", BYTES(1), RES_INTEGER, false, 0, ""},
      {"Source ID", BYTES(1), RES_INTEGER, false, 0, ""},
      {0}}}

    ,
    {"Fusion: Mute",
     126720,
     PACKET_INCOMPLETE,
     PACKET_FAST,
     3,
     0,
     {{"Manufacturer Code", 11, RES_MANUFACTURER, false, "=419", "Fusion"},
      {"Reserved", 2, RES_NOTUSED, false, 0, ""},
      {"Industry Code", 3, RES_LOOKUP, false, "=4", "Marine Industry"},
      {"Proprietary ID", BYTES(1), RES_INTEGER, false, "=17", "Mute"},
      {"Command", BYTES(1), RES_LOOKUP, false, ",1=Mute On,2=Mute Off", ""},
      {0}}}

    ,
    {"Fusion: Set Zone Volume",
     126720,
     PACKET_INCOMPLETE,
     PACKET_FAST,
     6,
     0,
     {{"Manufacturer Code", 11, RES_MANUFACTURER, false, "=419", "Fusion"},
      {"Reserved", 2, RES_NOTUSED, false, 0, ""},
      {"Industry Code", 3, RES_LOOKUP, false, "=4", "Marine Industry"},
      {"Proprietary ID", BYTES(1), RES_INTEGER, false, "=24", "Set Zone Volume"},
      {"Unknown", BYTES(1), RES_INTEGER, false, 0, ""},
      {"Zone", BYTES(1), RES_INTEGER, false, 0, ""},
      {"Volume", BYTES(1), RES_INTEGER, false, 0, ""},
      {0}}}

    ,
    {"Fusion: Set All Volumes",
     126720,
     PACKET_INCOMPLETE,
     PACKET_FAST,
     9,
     0,
     {{"Manufacturer Code", 11, RES_MANUFACTURER, false, "=419", "Fusion"},
      {"Reserved", 2, RES_NOTUSED, false, 0, ""},
      {"Industry Code", 3, RES_LOOKUP, false, "=4", "Marine Industry"},
      {"Proprietary ID", BYTES(1), RES_INTEGER, false, "=25", "Set All Volumes"},
      {"Unknown", BYTES(1), RES_INTEGER, false, 0, ""},
      {"Zone1", BYTES(1), RES_INTEGER, false, 0, ""},
      {"Zone2", BYTES(1), RES_INTEGER, false, 0, ""},
      {"Zone3", BYTES(1), RES_INTEGER, false, 0, ""},
      {"Zone4", BYTES(1), RES_INTEGER, false, 0, ""},
      {0}}}

    /* Seatalk1 code from http://thomasknauf.de/rap/seatalk2.htm */
    ,
    {"Seatalk1: Keystroke",
     126720,
     PACKET_INCOMPLETE,
     PACKET_FAST,
     21,
     0,
     {{"Manufacturer Code", 11, RES_MANUFACTURER, false, "=1851", "Raymarine"},
      {"Reserved", 2, RES_NOTUSED, false, 0, ""},
      {"Industry Code", 3, RES_LOOKUP, false, "=4", "Marine Industry"},
      {"Proprietary ID", BYTES(2), RES_INTEGER, false, "=33264", "0x81f0"},
      {"command", BYTES(1), RES_BINARY, false, "=134", "0x86"},
      {"device", BYTES(1), RES_LOOKUP, false, ",33=S100", ""},
      {"key",
       BYTES(2),
       RES_LOOKUP,
       false,
       ",64005=-1,63495=+1,64770=Standby,65025=Auto,64515=Wind,56355=Track,63240=+10,63750=-10,56865=-1 and -10,56610=+1 and +10",
       ""},
      {"Unknown data",
       BYTES(14),
       RES_BINARY,
       false,
       0,
       ""} // xx xx xx xx xx c1 c2 cd 64 80 d3 42 f1 c8 (if xx=0xff =>working or xx xx xx xx xx = [A5 FF FF FF FF | 00 00 00 FF FF |
           // FF FF FF FF FF | 42 00 F8 02 05])
      ,
      {0}}}

    ,
    {"Seatalk1: Device Identification",
     126720,
     PACKET_INCOMPLETE,
     PACKET_FAST,
     8,
     0,
     {{"Manufacturer Code", 11, RES_MANUFACTURER, false, "=1851", "Raymarine"},
      {"Reserved", 2, RES_NOTUSED, false, 0, ""},
      {"Industry Code", 3, RES_LOOKUP, false, "=4", "Marine Industry"},
      {"Proprietary ID", BYTES(2), RES_INTEGER, false, "=33264", "0x81f0"},
      {"command", BYTES(1), RES_BINARY, false, "=144", "0x90"},
      {"Reserved", BYTES(1), RES_NOTUSED, false, 0, ""} // 0x00
      ,
      {"device", BYTES(1), RES_LOOKUP, false, ",3=S100,5=Course Computer", ""},
      {0}}}

    /* http://www.airmartechnology.com/uploads/installguide/PB200UserManual.pdf */
    ,
    {"Airmar: Attitude Offset",
     126720,
     PACKET_COMPLETE,
     PACKET_FAST,
     9,
     0,
     {{"Manufacturer Code", 11, RES_MANUFACTURER, false, "=135", "Airmar"},
      {"Reserved", 2, RES_NOTUSED, false, 0, ""},
      {"Industry Code", 3, RES_LOOKUP, false, "=4", "Marine Industry"},
      {"Proprietary ID", BYTES(1), RES_INTEGER, false, "=32", "Attitude Offsets"},
      {"Azimuth offset",
       BYTES(2),
       RES_RADIANS,
       true,
       "rad",
       "Positive: sensor rotated to port, negative: sensor rotated to starboard"},
      {"Pitch offset", BYTES(2), RES_RADIANS, true, "rad", "Positive: sensor tilted to bow, negative: sensor tilted to stern"},
      {"Roll offset", BYTES(2), RES_RADIANS, true, "rad", "Positive: sensor tilted to port, negative: sensor tilted to starboard"},
      {0}}}

    /* http://www.airmartechnology.com/uploads/installguide/PB200UserManual.pdf */
    ,
    {"Airmar: Calibrate Compass",
     126720,
     PACKET_FIELDS_UNKNOWN,
     PACKET_FAST,
     24,
     0,
     {{"Manufacturer Code", 11, RES_MANUFACTURER, false, "=135", "Airmar"},
      {"Reserved", 2, RES_NOTUSED, false, 0, ""},
      {"Industry Code", 3, RES_LOOKUP, false, "=4", "Marine Industry"},
      {"Proprietary ID", BYTES(1), RES_INTEGER, false, "=33", "Calibrate Compass"},
      {"Calibrate Function",
       BYTES(1),
       RES_LOOKUP,
       false,
       ",0=Normal/cancel calibration,1=Enter calibration mode,2=Reset calibration to 0,3=Verify,4=Reset compass to "
       "defaults,5=Reset damping to defaults",
       ""},
      {"Calibration Status",
       BYTES(1),
       RES_LOOKUP,
       false,
       ",0=Queried,1=Passed,2=Failed - timeout,3=Failed - tilt error,4=Failed - other,5=In progress",
       ""},
      {"Verify Score", BYTES(1), RES_INTEGER, false, 0, "TBD"},
      {"X-axis gain value", BYTES(2), 0.01, true, 0, "default 100, range 50 to 500"},
      {"Y-axis gain value", BYTES(2), 0.01, true, 0, "default 100, range 50 to 500"},
      {"Z-axis gain value", BYTES(2), 0.01, true, 0, "default 100, range 50 to 500"},
      {"X-axis linear offset", BYTES(2), 0.01, true, "Tesla", "default 0, range -320.00 to 320.00"},
      {"Y-axis linear offset", BYTES(2), 0.01, true, "Tesla", "default 0, range -320.00 to 320.00"},
      {"Z-axis linear offset", BYTES(2), 0.01, true, "Tesla", "default 0, range -320.00 to 320.00"},
      {"X-axis angular offset", BYTES(2), 0.1, true, "deg", "default 0, range 0 to 3600"},
      {"Pitch and Roll damping", BYTES(2), 0.05, true, "s", "default 30, range 0 to 200"},
      {"Compass/Rate gyro damping",
       BYTES(2),
       0.05,
       true,
       "s",
       "default -30, range -2400 to 2400, negative indicates rate gyro is to be used in compass calculations"},
      {0}}}

    /* http://www.airmartechnology.com/uploads/installguide/PB200UserManual.pdf */
    ,
    {"Airmar: True Wind Options",
     126720,
     PACKET_INCOMPLETE,
     PACKET_FAST,
     6,
     0,
     {{"Manufacturer Code", 11, RES_MANUFACTURER, false, "=135", "Airmar"},
      {"Reserved", 2, RES_NOTUSED, false, 0, ""},
      {"Industry Code", 3, RES_LOOKUP, false, "=4", "Marine Industry"},
      {"Proprietary ID", BYTES(1), RES_INTEGER, false, "=34", "True Wind Options"},
      {"COG substition for HDG",
       2,
       RES_LOOKUP,
       false,
       ",0=Use HDG only,1=Allow COG to replace HDG",
       "Allow use of COG when HDG not available?"},
      {"Calibration Status",
       BYTES(1),
       RES_LOOKUP,
       false,
       ",0=Queried,1=Passed,2=Failed - timeout,3=Failed - tilt error,4=Failed - other,5=In progress",
       ""},
      {"Verify Score", BYTES(1), RES_INTEGER, false, 0, "TBD"},
      {"X-axis gain value", BYTES(2), 0.01, true, 0, "default 100, range 50 to 500"},
      {"Y-axis gain value", BYTES(2), 0.01, true, 0, "default 100, range 50 to 500"},
      {"Z-axis gain value", BYTES(2), 0.01, true, 0, "default 100, range 50 to 500"},
      {"X-axis linear offset", BYTES(2), 0.01, true, "Tesla", "default 0, range -320.00 to 320.00"},
      {"Y-axis linear offset", BYTES(2), 0.01, true, "Tesla", "default 0, range -320.00 to 320.00"},
      {"Z-axis linear offset", BYTES(2), 0.01, true, "Tesla", "default 0, range -320.00 to 320.00"},
      {"X-axis angular offset", BYTES(2), 0.1, true, "deg", "default 0, range 0 to 3600"},
      {"Pitch and Roll damping", BYTES(2), 0.05, true, "s", "default 30, range 0 to 200"},
      {"Compass/Rate gyro damping",
       BYTES(2),
       0.05,
       true,
       "s",
       "default -30, range -2400 to 2400, negative indicates rate gyro is to be used in compass calculations"},
      {0}}}

    /* http://www.airmartechnology.com/uploads/installguide/DST200UserlManual.pdf */
    ,
    {"Airmar: Simulate Mode",
     126720,
     PACKET_COMPLETE,
     PACKET_FAST,
     6,
     0,
     {{"Manufacturer Code", 11, RES_MANUFACTURER, false, "=135", "Airmar"},
      {"Reserved", 2, RES_NOTUSED, false, 0, ""},
      {"Industry Code", 3, RES_LOOKUP, false, "=4", "Marine Industry"},
      {"Proprietary ID", BYTES(1), RES_INTEGER, false, "=35", "Simulate Mode"},
      {"Simulate Mode", 2, RES_LOOKUP, false, ",0=Off,1=On", ""},
      {"Reserved", 22, RES_BINARY, false, 0, "Reserved"},
      {0}}}

    /* http://www.airmartechnology.com/uploads/installguide/DST200UserlManual.pdf */
    ,
    {"Airmar: Calibrate Depth",
     126720,
     PACKET_COMPLETE,
     PACKET_FAST,
     6,
     0,
     {{"Manufacturer Code", 11, RES_MANUFACTURER, false, "=135", "Airmar"},
      {"Reserved", 2, RES_NOTUSED, false, 0, ""},
      {"Industry Code", 3, RES_LOOKUP, false, "=4", "Marine Industry"},
      {"Proprietary ID", BYTES(1), RES_INTEGER, false, "=40", "Calibrate Depth"},
      {"Speed of Sound Mode", BYTES(2), 0.1, false, "m/s", "actual allowed range is 1350.0 to 1650.0 m/s"},
      {"Reserved", 8, RES_BINARY, false, 0, "Reserved"},
      {0}}}

    /* http://www.airmartechnology.com/uploads/installguide/DST200UserlManual.pdf */
    ,
    {"Airmar: Calibrate Speed",
     126720,
     PACKET_COMPLETE,
     PACKET_FAST,
     12,
     2,
     {{"Manufacturer Code", 11, RES_MANUFACTURER, false, "=135", "Airmar"},
      {"Reserved", 2, RES_NOTUSED, false, 0, ""},
      {"Industry Code", 3, RES_LOOKUP, false, "=4", "Marine Industry"},
      {"Proprietary ID", BYTES(1), RES_INTEGER, false, "=41", "Calibrate Speed"},
      {"Number of pairs of data points",
       BYTES(1),
       RES_INTEGER,
       false,
       0,
       "actual range is 0 to 25. 254=restore default speed curve"},
      {"Input frequency", BYTES(2), 0.1, false, "Hz", ""},
      {"Output speed", BYTES(2), 0.01, false, "m/s", ""},
      {0}}}

    /* http://www.airmartechnology.com/uploads/installguide/DST200UserlManual.pdf */
    ,
    {"Airmar: Calibrate Temperature",
     126720,
     PACKET_COMPLETE,
     PACKET_FAST,
     6,
     2,
     {{"Manufacturer Code", 11, RES_MANUFACTURER, false, "=135", "Airmar"},
      {"Reserved", 2, RES_NOTUSED, false, 0, ""},
      {"Industry Code", 3, RES_LOOKUP, false, "=4", "Marine Industry"},
      {"Proprietary ID", BYTES(1), RES_INTEGER, false, "=42", "Calibrate Temperature"},
      {"Temperature instance", 2, RES_LOOKUP, false, ",0=Device Sensor,1=Onboard Water Sensor,2=Optional Water Sensor", ""},
      {"Reserved", 6, RES_BINARY, false, 0, "Reserved"},
      {"Temperature offset", BYTES(2), 0.001, true, "K", "actual range is -9.999 to +9.999 K"},
      {0}}}

    /* http://www.airmartechnology.com/uploads/installguide/DST200UserlManual.pdf */
    ,
    {"Airmar: Speed Filter",
     126720,
     PACKET_COMPLETE,
     PACKET_FAST,
     8,
     2,
     {{"Manufacturer Code", 11, RES_MANUFACTURER, false, "=135", "Airmar"},
      {"Reserved", 2, RES_NOTUSED, false, 0, ""},
      {"Industry Code", 3, RES_LOOKUP, false, "=4", "Marine Industry"},
      {"Proprietary ID", BYTES(1), RES_INTEGER, false, "=43", "Speed Filter"},
      {"Filter type", 4, RES_LOOKUP, false, ",0=no filter,1=basic IIR filter", ""},
      {"Reserved", 4, RES_BINARY, false, 0, "Reserved"},
      {"Sample interval", BYTES(2), 0.01, false, "s", ""},
      {"Filter duration", BYTES(2), 0.01, false, "s", ""},
      {0}}}

    /* http://www.airmartechnology.com/uploads/installguide/DST200UserlManual.pdf */
    ,
    {"Airmar: Temperature Filter",
     126720,
     PACKET_COMPLETE,
     PACKET_FAST,
     8,
     2,
     {{"Manufacturer Code", 11, RES_MANUFACTURER, false, "=135", "Airmar"},
      {"Reserved", 2, RES_NOTUSED, false, 0, ""},
      {"Industry Code", 3, RES_LOOKUP, false, "=4", "Marine Industry"},
      {"Proprietary ID", BYTES(1), RES_INTEGER, false, "=44", "Temperature Filter"},
      {"Filter type", 4, RES_LOOKUP, false, ",0=no filter,1=basic IIR filter,15=data not available", ""},
      {"Reserved", 4, RES_BINARY, false, 0, "Reserved"},
      {"Sample interval", BYTES(2), 0.01, false, "s", ""},
      {"Filter duration", BYTES(2), 0.01, false, "s", ""},
      {0}}}

    /* http://www.airmartechnology.com/uploads/installguide/DST200UserlManual.pdf */
    ,
    {"Airmar: NMEA 2000 options",
     126720,
     PACKET_COMPLETE,
     PACKET_FAST,
     6,
     2,
     {{"Manufacturer Code", 11, RES_MANUFACTURER, false, "=135", "Airmar"},
      {"Reserved", 2, RES_NOTUSED, false, 0, ""},
      {"Industry Code", 3, RES_LOOKUP, false, "=4", "Marine Industry"},
      {"Proprietary ID", BYTES(1), RES_INTEGER, false, "=46", "NMEA 2000 options"},
      {"Transmission Interval",
       2,
       RES_LOOKUP,
       false,
       ",0=Measure Interval,1=Requested by user,2=reserved,3=data not available",
       ""},
      {"Reserved", 22, RES_BINARY, false, 0, "Reserved"},
      {0}}}

    ,
    {"Airmar: Addressable Multi-Frame",
     126720,
     PACKET_INCOMPLETE,
     PACKET_FAST,
     4,
     0,
     {{"Manufacturer Code", 11, RES_MANUFACTURER, false, "=135", "Airmar"},
      {"Reserved", 2, RES_NOTUSED, false, 0, ""},
      {"Industry Code", 3, RES_LOOKUP, false, "=4", "Marine Industry"},
      {"Proprietary ID", BYTES(1), RES_INTEGER, false, 0, ""},
      {0}}}

    ,
    {"Maretron: Slave Response",
     126720,
     PACKET_LOOKUPS_UNKNOWN,
     PACKET_FAST,
     8,
     0,
     {{"Manufacturer Code", 11, RES_MANUFACTURER, false, "=137", "Maretron"},
      {"Reserved", 2, RES_NOTUSED, false, 0, ""},
      {"Industry Code", 3, RES_LOOKUP, false, "=4", "Marine Industry"},
      {"Product code", BYTES(2), 1, false, 0, "0x1b2=SSC200"},
      {"Software code", BYTES(2), 1, false, 0, ""},
      {"Command", BYTES(1), 1, false, 0, "0x50=Deviation calibration result"},
      {"Status", BYTES(1), 1, false, 0, ""},
      {0}}}

    ,
    {"Manufacturer Proprietary fast-packet addressed",
     126720,
     PACKET_INCOMPLETE,
     PACKET_FAST,
     223,
     0,
     {{"Manufacturer Code", 11, RES_MANUFACTURER, false, 0, ""},
      {"Reserved", 2, RES_NOTUSED, false, 0, ""},
      {"Industry Code", 3, RES_LOOKUP, false, LOOKUP_INDUSTRY_CODE, ""},
      {"Data", BYTES(221), RES_BINARY, false, 0, ""},
      {0}},
     0,
     0,
     true}

    /* PDU2 (non addressed) fast packet PGN range 0x1F000 to 0x1FEFF (126976 - 130815) */
    ,
    {"Unknown fast-packet non-addressed",
     126976,
     PACKET_INCOMPLETE,
     PACKET_FAST,
     255,
     0,
     {{"Data", BYTES(255), RES_BINARY, false, 0, ""}, {0}},
     0,
     0,
     true}

    ,
    {"Alert",
     126983,
     PACKET_COMPLETE,
     PACKET_FAST,
     28,
     0,
     {{"Alert Type", 4, RES_LOOKUP, false, LOOKUP_ALERT_TYPE, ""},
      {"Alert Category", 4, RES_LOOKUP, false, LOOKUP_ALERT_CATEGORY, ""},
      {"Alert System", BYTES(1), 1, false, 0, ""},
      {"Alert Sub-System", BYTES(1), 1, false, 0, ""},
      {"Alert ID", BYTES(2), 1, false, 0, ""},
      {"Data Source Network ID NAME", BYTES(8), 1, false, 0, ""},
      {"Data Source Instance", BYTES(1), 1, false, 0, ""},
      {"Data Source Index-Source", BYTES(1), 1, false, 0, ""},
      {"Alert Occurrence Number", BYTES(1), 1, false, 0, ""},
      {"Temporary Silence Status", 1, RES_LOOKUP, false, ",0=Not Temporary Silence,1=Temporary Silence", ""},
      {"Acknowledge Status", 1, RES_LOOKUP, false, ",0=Not Acknowledged,1=Acknowledged", ""},
      {"Escalation Status", 1, RES_LOOKUP, false, ",0=Not Escalated,1=Escalated", ""},
      {"Temporary Silence Support", 1, RES_LOOKUP, false, ",0=Not Supported,1=Supported", ""},
      {"Acknowledge Support", 1, RES_LOOKUP, false, ",0=Not Supported,1=Supported", ""},
      {"Escalation Support", 1, RES_LOOKUP, false, ",0=Not Supported,1=Supported", ""},
      {"NMEA Reserved", 2, RES_BINARY, false, 0, ""},
      {"Acknowledge Source Network ID NAME", BYTES(8), 1, false, 0, ""},
      {"Trigger Condition", 4, RES_LOOKUP, false, LOOKUP_ALERT_TRIGGER_CONDITION, ""},
      {"Threshold Status", 4, RES_LOOKUP, false, LOOKUP_ALERT_THRESHOLD_STATUS, ""},
      {"Alert Priority", BYTES(1), 1, false, 0, ""},
      {"Alert State", BYTES(1), RES_LOOKUP, false, LOOKUP_ALERT_STATE, ""},
      {0}}}

    ,
    {"Alert Response",
     126984,
     PACKET_COMPLETE,
     PACKET_FAST,
     25,
     0,
     {{"Alert Type", 4, RES_LOOKUP, false, LOOKUP_ALERT_TYPE, ""},
      {"Alert Category", 4, RES_LOOKUP, false, LOOKUP_ALERT_CATEGORY, ""},
      {"Alert System", BYTES(1), 1, false, 0, ""},
      {"Alert Sub-System", BYTES(1), 1, false, 0, ""},
      {"Alert ID", BYTES(2), 1, false, 0, ""},
      {"Data Source Network ID NAME", BYTES(8), 1, false, 0, ""},
      {"Data Source Instance", BYTES(1), 1, false, 0, ""},
      {"Data Source Index-Source", BYTES(1), 1, false, 0, ""},
      {"Alert Occurrence Number", BYTES(1), 1, false, 0, ""},
      {"Acknowledge Source Network ID NAME", BYTES(8), 1, false, 0, ""},
      {"Response Command", 2, RES_LOOKUP, false, LOOKUP_ALERT_RESPONSE_COMMAND, ""},
      {"NMEA Reserved", 6, RES_BINARY, false, 0, ""},
      {0}}}

    ,
    {"Alert Text",
     126985,
     PACKET_COMPLETE,
     PACKET_FAST,
     49,
     0,
     {{"Alert Type", 4, RES_LOOKUP, false, LOOKUP_ALERT_TYPE, ""},
      {"Alert Category", 4, RES_LOOKUP, false, LOOKUP_ALERT_CATEGORY, ""},
      {"Alert System", BYTES(1), 1, false, 0, ""},
      {"Alert Sub-System", BYTES(1), 1, false, 0, ""},
      {"Alert ID", BYTES(2), 1, false, 0, ""},
      {"Data Source Network ID NAME", BYTES(8), 1, false, 0, ""},
      {"Data Source Instance", BYTES(1), 1, false, 0, ""},
      {"Data Source Index-Source", BYTES(1), 1, false, 0, ""},
      {"Alert Occurrence Number", BYTES(1), 1, false, 0, ""},
      {"Language ID", BYTES(1), RES_LOOKUP, false, LOOKUP_ALERT_LANGUAGE_ID, ""},
      {"Alert Text Description", BYTES(16), RES_STRINGLAU, false, 0, ""},
      {"Alert Location Text Description", BYTES(16), RES_STRINGLAU, false, 0, ""},
      {0}}}

    ,
    {"Alert Configuration", 126986, PACKET_INCOMPLETE, PACKET_FAST, 8, 0, {{0}}}

    ,
    {"Alert Threshold", 126987, PACKET_INCOMPLETE, PACKET_FAST, 8, 0, {{0}}}

    ,
    {"Alert Value", 126988, PACKET_INCOMPLETE, PACKET_FAST, 8, 0, {{0}}}

    /* http://www.maretron.com/support/manuals/GPS100UM_1.2.pdf */
    ,
    {"System Time",
     126992,
     PACKET_COMPLETE,
     PACKET_SINGLE,
     8,
     0,
     {{"SID", BYTES(1), 1, false, 0, ""},
      {"Source", 4, RES_LOOKUP, false, LOOKUP_SYSTEM_TIME, ""},
      {"Reserved", 4, RES_BINARY, false, 0, "Reserved"},
      {"Date", BYTES(2), RES_DATE, false, "days", "Days since January 1, 1970"},
      {"Time", BYTES(4), RES_TIME, false, "s", "Seconds since midnight"},
      {0}}}

    /* http://www.nmea.org/Assets/20130905%20nmea%202000%20heartbeat%20amendment%20final.pdf */
    ,
    {"Heartbeat",
     126993,
     PACKET_COMPLETE,
     PACKET_SINGLE,
     8,
     0,
     {{"Data transmit offset",
       BYTES(2),
       0.01,
       false,
       "s",
       "Offset in transmit time from time of request command: 0x0 = transmit immediately, 0xFFFF = Do not change offset."},
      {"Sequence Counter", BYTES(1), RES_INTEGER, false, 0, ""},
      {"Reserved", BYTES(3), RES_BINARY, false, 0, "Reserved"},
      {0}}}

    ,
    {"Product Information",
     126996,
     PACKET_COMPLETE,
     PACKET_FAST,
     0x86,
     0,
     {{"NMEA 2000 Version", BYTES(2), 1, false, 0, ""},
      {"Product Code", BYTES(2), 1, false, 0, ""},
      {"Model ID", BYTES(32), RES_ASCII, false, 0, ""},
      {"Software Version Code", BYTES(32), RES_ASCII, false, 0, ""},
      {"Model Version", BYTES(32), RES_ASCII, false, 0, ""},
      {"Model Serial Code", BYTES(32), RES_ASCII, false, 0, ""},
      {"Certification Level", BYTES(1), 1, false, 0, ""},
      {"Load Equivalency", BYTES(1), 1, false, 0, ""},
      {0}}}

    ,
    {"Configuration Information",
     126998,
     PACKET_COMPLETE,
     PACKET_FAST,
     0x2a,
     0,
     {{"Installation Description #1", BYTES(2), RES_STRINGLAU, false, 0, ""},
      {"Installation Description #2", BYTES(2), RES_STRINGLAU, false, 0, ""},
      {"Installation Description #3", BYTES(2), RES_STRINGLAU, false, 0, ""},
      {"Manufacturer Information", BYTES(2), RES_STRINGLAU, false, 0, ""},
      {0}}}

    /************ PERIODIC DATA PGNs **************/
    /* http://www.nmea.org/Assets/july%202010%20nmea2000_v1-301_app_b_pgn_field_list.pdf */
    /* http://www.maretron.com/support/manuals/USB100UM_1.2.pdf */
    /* http://www8.garmin.com/manuals/GPSMAP4008_NMEA2000NetworkFundamentals.pdf */

    /* http://www.nmea.org/Assets/20130906%20nmea%202000%20%20man%20overboard%20notification%20%28mob%29%20pgn%20127233%20amendment.pdf
     */
    ,
    {"Man Overboard Notification",
     127233,
     PACKET_COMPLETE,
     PACKET_FAST,
     35,
     0,
     {{"SID", BYTES(1), 1, false, 0, ""},
      {"MOB Emitter ID", BYTES(4), RES_INTEGER, false, 0, "Identifier for each MOB emitter, unique to the vessel"},
      {"Man Overboard Status",
       3,
       RES_LOOKUP,
       false,
       ",0=MOB Emitter Activated,1=Manual on-board MOB Button Activation,2=Test Mode,3=MOB Not Active",
       ""},
      {"Reserved", 5, RES_BINARY, false, 0, ""},
      {"Activation Time", BYTES(4), RES_TIME, false, "s", "Time of day (UTC) when MOB was activated"},
      {"Position Source", 3, RES_LOOKUP, false, ",0=Position estimated by the Vessel,1=Position reported by MOB emitter", ""},
      {"Reserved", 5, RES_BINARY, false, 0, ""},
      {"Position Date", BYTES(2), RES_DATE, false, "", "Date of MOB position"},
      {"Position Time", BYTES(4), RES_TIME, false, "s", "Time of day of MOB position (UTC)"},
      {"Latitude", BYTES(4), RES_LATITUDE, true, "deg", ""},
      {"Longitude", BYTES(4), RES_LONGITUDE, true, "deg", ""},
      {"COG Reference", 2, RES_LOOKUP, false, LOOKUP_DIRECTION_REFERENCE, ""},
      {"Reserved", 6, RES_BINARY, false, 0, ""},
      {"COG", BYTES(2), RES_RADIANS, false, "rad", ""},
      {"SOG", BYTES(2), 0.01, false, "m/s", ""},
      {"MMSI of vessel of origin", BYTES(4), RES_INTEGER, false, "MMSI", ""},
      {"MOB Emitter Battery Status", 3, RES_LOOKUP, false, ",0=Good,1=Low", ""},
      {"Reserved", 5, RES_BINARY, false, 0, ""},
      {0}}}

    ,
    {"Heading/Track control",
     127237,
     PACKET_COMPLETE,
     PACKET_FAST,
     0x15,
     0,
     {{"Rudder Limit Exceeded", 2, RES_LOOKUP, false, LOOKUP_YES_NO, ""},
      {"Off-Heading Limit Exceeded", 2, RES_LOOKUP, false, LOOKUP_YES_NO, ""},
      {"Off-Track Limit Exceeded", 2, RES_LOOKUP, false, LOOKUP_YES_NO, ""},
      {"Override", 2, RES_LOOKUP, false, LOOKUP_YES_NO, ""},
      {"Steering Mode",
       3,
       RES_LOOKUP,
       false,
       ",0=Main Steering,1=Non-Follow-up Device,10=Follow-up Device,11=Heading Control Standalone,100=Heading Control,101=Track "
       "Control",
       ""},
      {"Turn Mode", 3, RES_LOOKUP, false, ",0=Rudder Limit controlled,1=turn rate controlled,10=radius controlled", ""},
      {"Heading Reference", 2, RES_LOOKUP, false, LOOKUP_DIRECTION_REFERENCE, ""},
      {"Reserved", 5, RES_BINARY, false, 0, ""},
      {"Commanded Rudder Direction", 3, RES_LOOKUP, false, ",0=No Order,1=Move to starboard,10=Move to port", ""},
      {"Commanded Rudder Angle", BYTES(2), RES_RADIANS, true, "rad", ""},
      {"Heading-To-Steer (Course)", BYTES(2), RES_RADIANS, false, "rad", ""},
      {"Track", BYTES(2), RES_RADIANS, false, "rad", ""},
      {"Rudder Limit", BYTES(2), RES_RADIANS, false, "rad", ""},
      {"Off-Heading Limit", BYTES(2), RES_RADIANS, false, "rad", ""},
      {"Radius of Turn Order", BYTES(2), RES_RADIANS, true, "rad", ""},
      {"Rate of Turn Order", BYTES(2), RES_ROTATION, true, "rad/s", ""},
      {"Off-Track Limit", BYTES(2), 1, true, "m", ""},
      {"Vessel Heading", BYTES(2), RES_RADIANS, false, "rad", ""},
      {0}}}

    /* http://www.maretron.com/support/manuals/RAA100UM_1.0.pdf */
    /* Haven't actually seen this value yet, lengths are guesses */
    ,
    {"Rudder",
     127245,
     PACKET_COMPLETE,
     PACKET_SINGLE,
     8,
     0,
     {{"Instance", BYTES(1), 1, false, 0, ""},
      {"Direction Order", 2, 1, false, 0, ""},
      {"Reserved", 6, RES_BINARY, false, 0, "Reserved"},
      {"Angle Order", BYTES(2), RES_RADIANS, true, "rad", ""},
      {"Position", BYTES(2), RES_RADIANS, true, "rad", ""},
      {0}}}

    /* NMEA + Simrad AT10 */
    /* http://www.maretron.com/support/manuals/SSC200UM_1.7.pdf */
    /* molly_rose_E80start.kees */
    ,
    {"Vessel Heading",
     127250,
     PACKET_COMPLETE,
     PACKET_SINGLE,
     8,
     0,
     {{"SID", BYTES(1), 1, false, 0, ""},
      {"Heading", BYTES(2), RES_RADIANS, false, "rad", ""},
      {"Deviation", BYTES(2), RES_RADIANS, true, "rad", ""},
      {"Variation", BYTES(2), RES_RADIANS, true, "rad", ""},
      {"Reference", 2, RES_LOOKUP, false, LOOKUP_DIRECTION_REFERENCE, ""},
      {"Reserved", 6, RES_BINARY, false, 0, "Reserved"},
      {0}}}

    /* http://www.maretron.com/support/manuals/SSC200UM_1.7.pdf */
    /* Lengths observed from Simrad RC42 */
    ,
    {"Rate of Turn",
     127251,
     PACKET_COMPLETE,
     PACKET_SINGLE,
     5,
     0,
     {{"SID", BYTES(1), 1, false, 0, ""}, {"Rate", BYTES(4), RES_HIRES_ROTATION, true, "rad/s", ""}, {0}}}

    ,
    {"Attitude",
     127257,
     PACKET_COMPLETE,
     PACKET_SINGLE,
     7,
     0,
     {{"SID", BYTES(1), 1, false, 0, ""},
      {"Yaw", BYTES(2), RES_RADIANS, true, "rad", ""},
      {"Pitch", BYTES(2), RES_RADIANS, true, "rad", ""},
      {"Roll", BYTES(2), RES_RADIANS, true, "rad", ""},
      {0}}}

    /* NMEA + Simrad AT10 */
    /* http://www.maretron.com/support/manuals/GPS100UM_1.2.pdf */
    ,
    {"Magnetic Variation",
     127258,
     PACKET_COMPLETE,
     PACKET_SINGLE,
     6,
     0,
     {{"SID", BYTES(1), 1, false, 0, ""},
      {"Source", 4, RES_LOOKUP, false, LOOKUP_MAGNETIC_VARIATION, ""},
      {"Reserved", 4, RES_BINARY, false, 0, "Reserved"},
      {"Age of service", BYTES(2), RES_DATE, false, "days", "Days since January 1, 1970"},
      {"Variation", BYTES(2), RES_RADIANS, true, "rad", ""},
      {0}}}

    /* Engine group PGNs all derived PGN Numbers from              */
    /* http://www.maretron.com/products/pdf/J2K100-Data_Sheet.pdf  */
    /* http://www.floscan.com/html/blue/NMEA2000.php               */
    /* http://www.osukl.com/wp-content/uploads/2015/04/3155-UM.pdf */
    ,
    {"Engine Parameters, Rapid Update",
     127488,
     PACKET_COMPLETE,
     PACKET_SINGLE,
     8,
     0,
     {{"Instance", BYTES(1), RES_LOOKUP, false, LOOKUP_ENGINE_INSTANCE, ""},
      {"Speed", BYTES(2), 0.25, false, "rpm", ""},
      {"Boost Pressure", BYTES(2), RES_PRESSURE, false, "hPa", ""},
      {"Tilt/Trim", BYTES(1), 1, true, "", ""},
      {"Reserved", BYTES(2), RES_BINARY, false, 0, ""},
      {0}}}

    // http://www.osukl.com/wp-content/uploads/2015/04/3155-UM.pdf
    ,
    {"Engine Parameters, Dynamic",
     127489,
     PACKET_COMPLETE,
     PACKET_FAST,
     26,
     0,
     {{"Instance", BYTES(1), RES_LOOKUP, false, LOOKUP_ENGINE_INSTANCE, ""},
      {"Oil pressure", BYTES(2), RES_PRESSURE, false, "hPa", ""},
      {"Oil temperature", BYTES(2), RES_TEMPERATURE_HIGH, false, "K", ""},
      {"Temperature", BYTES(2), RES_TEMPERATURE, false, "K", ""},
      {"Alternator Potential", BYTES(2), 0.01, true, "V", ""},
      {"Fuel Rate", BYTES(2), 0.1, true, "L/h", ""},
      {"Total Engine hours", BYTES(4), 1.0, false, "s", ""},
      {"Coolant Pressure", BYTES(2), RES_PRESSURE, false, "hPa", ""},
      {"Fuel Pressure", BYTES(2), 1, false, "kPa", ""},
      {"Reserved", BYTES(1), RES_BINARY, false, 0, ""},
      {"Discrete Status 1", BYTES(2), RES_BITFIELD, false, LOOKUP_ENGINE_STATUS_1, ""},
      {"Discrete Status 2", BYTES(2), RES_BITFIELD, false, LOOKUP_ENGINE_STATUS_2, ""},
      {"Percent Engine Load", BYTES(1), RES_INTEGER, true, "%", ""},
      {"Percent Engine Torque", BYTES(1), RES_INTEGER, true, "%", ""},
      {0}}}

    ,
    {"Transmission Parameters, Dynamic",
     127493,
     PACKET_COMPLETE,
     PACKET_SINGLE,
     8,
     0,
     {{"Instance", 8, RES_LOOKUP, false, LOOKUP_ENGINE_INSTANCE, ""},
      {"Transmission Gear", 2, RES_LOOKUP, false, LOOKUP_GEAR_STATUS, ""},
      {"Reserved", 6, RES_BINARY, false, 0, ""},
      {"Oil pressure", BYTES(2), RES_PRESSURE, false, "hPa", ""},
      {"Oil temperature", BYTES(2), RES_TEMPERATURE_HIGH, false, "K", ""},
      {"Discrete Status 1", BYTES(1), RES_INTEGER, false, 0, ""},
      {"Reserved", BYTES(1), RES_BINARY, false, 0, ""},
      {0}}}

    ,
    {"Trip Parameters, Vessel",
     127496,
     PACKET_COMPLETE,
     PACKET_FAST,
     10,
     0,
     {{"Time to Empty", BYTES(4), 0.001, false, "s", ""},
      {"Distance to Empty", BYTES(4), 0.01, false, "m", ""},
      {"Estimated Fuel Remaining", BYTES(2), 1, false, "L", ""},
      {"Trip Run Time", BYTES(4), 0.001, false, "s", ""},
      {0}}}

    ,
    {"Trip Parameters, Engine",
     127497,
     PACKET_COMPLETE,
     PACKET_FAST,
     9,
     0,
     {{"Instance", BYTES(1), RES_LOOKUP, false, LOOKUP_ENGINE_INSTANCE, ""},
      {"Trip Fuel Used", BYTES(2), 1, false, "L", ""},
      {"Fuel Rate, Average", BYTES(2), 0.1, true, "L/h", ""},
      {"Fuel Rate, Economy", BYTES(2), 0.1, true, "L/h", ""},
      {"Instantaneous Fuel Economy", BYTES(2), 0.1, true, "L/h", ""},
      {0}}}

    ,
    {"Engine Parameters, Static",
     127498,
     PACKET_COMPLETE,
     PACKET_FAST,
     52,
     0,
     {{"Instance", BYTES(1), RES_LOOKUP, false, LOOKUP_ENGINE_INSTANCE, ""},
      {"Rated Engine Speed", BYTES(2), 0.25, false, 0, "rpm"},
      {"VIN", BYTES(17), RES_ASCII, false, 0, ""},
      {"Software ID", BYTES(32), RES_ASCII, false, 0, ""},
      {0}}}

    ,
    {"Load Controller Connection State/Control",
     127500,
     PACKET_COMPLETE,
     PACKET_FAST,
     10,
     0,
     {{"Sequence ID", BYTES(1), RES_INTEGER, false, 0, ""},
      {"Connection ID", BYTES(1), RES_INTEGER, false, 0, ""},
      {"State", BYTES(1), RES_INTEGER, false, 0, ""},
      {"Status", BYTES(1), RES_INTEGER, false, 0, ""},
      {"Operational Status & Control", BYTES(1), RES_INTEGER, false, 0, ""},
      {"PWM Duty Cycle", BYTES(1), RES_INTEGER, false, 0, ""},
      {"TimeON", BYTES(2), RES_INTEGER, false, 0, ""},
      {"TimeOFF", BYTES(2), RES_INTEGER, false, 0, ""},
      {0}}}

    ,
    {"Binary Switch Bank Status",
     127501,
     PACKET_COMPLETE,
     PACKET_SINGLE,
     8,
     0,
     {{"Instance", BYTES(1), 1, false, 0, ""},
      {"Indicator1", 2, RES_LOOKUP, false, ",0=Off,1=On,2=Failed", ""},
      {"Indicator2", 2, RES_LOOKUP, false, ",0=Off,1=On,2=Failed", ""},
      {"Indicator3", 2, RES_LOOKUP, false, ",0=Off,1=On,2=Failed", ""},
      {"Indicator4", 2, RES_LOOKUP, false, ",0=Off,1=On,2=Failed", ""},
      {"Indicator5", 2, RES_LOOKUP, false, ",0=Off,1=On,2=Failed", ""},
      {"Indicator6", 2, RES_LOOKUP, false, ",0=Off,1=On,2=Failed", ""},
      {"Indicator7", 2, RES_LOOKUP, false, ",0=Off,1=On,2=Failed", ""},
      {"Indicator8", 2, RES_LOOKUP, false, ",0=Off,1=On,2=Failed", ""},
      {"Indicator9", 2, RES_LOOKUP, false, ",0=Off,1=On,2=Failed", ""},
      {"Indicator10", 2, RES_LOOKUP, false, ",0=Off,1=On,2=Failed", ""},
      {"Indicator11", 2, RES_LOOKUP, false, ",0=Off,1=On,2=Failed", ""},
      {"Indicator12", 2, RES_LOOKUP, false, ",0=Off,1=On,2=Failed", ""},
      {"Indicator13", 2, RES_LOOKUP, false, ",0=Off,1=On,2=Failed", ""},
      {"Indicator14", 2, RES_LOOKUP, false, ",0=Off,1=On,2=Failed", ""},
      {"Indicator15", 2, RES_LOOKUP, false, ",0=Off,1=On,2=Failed", ""},
      {"Indicator16", 2, RES_LOOKUP, false, ",0=Off,1=On,2=Failed", ""},
      {"Indicator17", 2, RES_LOOKUP, false, ",0=Off,1=On,2=Failed", ""},
      {"Indicator18", 2, RES_LOOKUP, false, ",0=Off,1=On,2=Failed", ""},
      {"Indicator19", 2, RES_LOOKUP, false, ",0=Off,1=On,2=Failed", ""},
      {"Indicator20", 2, RES_LOOKUP, false, ",0=Off,1=On,2=Failed", ""},
      {"Indicator21", 2, RES_LOOKUP, false, ",0=Off,1=On,2=Failed", ""},
      {"Indicator22", 2, RES_LOOKUP, false, ",0=Off,1=On,2=Failed", ""},
      {"Indicator23", 2, RES_LOOKUP, false, ",0=Off,1=On,2=Failed", ""},
      {"Indicator24", 2, RES_LOOKUP, false, ",0=Off,1=On,2=Failed", ""},
      {"Indicator25", 2, RES_LOOKUP, false, ",0=Off,1=On,2=Failed", ""},
      {"Indicator26", 2, RES_LOOKUP, false, ",0=Off,1=On,2=Failed", ""},
      {"Indicator27", 2, RES_LOOKUP, false, ",0=Off,1=On,2=Failed", ""},
      {"Indicator28", 2, RES_LOOKUP, false, ",0=Off,1=On,2=Failed", ""},
      {0}}},
    {"Switch Bank Control",
     127502,
     PACKET_COMPLETE,
     PACKET_SINGLE,
     8,
     0,
     {{"Switch Bank Instance", BYTES(1), 1, false, 0, ""},   {"Switch1", 2, RES_LOOKUP, false, ",0=Off,1=On", ""},
      {"Switch2", 2, RES_LOOKUP, false, ",0=Off,1=On", ""},  {"Switch3", 2, RES_LOOKUP, false, ",0=Off,1=On", ""},
      {"Switch4", 2, RES_LOOKUP, false, ",0=Off,1=On", ""},  {"Switch5", 2, RES_LOOKUP, false, ",0=Off,1=On", ""},
      {"Switch6", 2, RES_LOOKUP, false, ",0=Off,1=On", ""},  {"Switch7", 2, RES_LOOKUP, false, ",0=Off,1=On", ""},
      {"Switch8", 2, RES_LOOKUP, false, ",0=Off,1=On", ""},  {"Switch9", 2, RES_LOOKUP, false, ",0=Off,1=On", ""},
      {"Switch10", 2, RES_LOOKUP, false, ",0=Off,1=On", ""}, {"Switch11", 2, RES_LOOKUP, false, ",0=Off,1=On", ""},
      {"Switch12", 2, RES_LOOKUP, false, ",0=Off,1=On", ""}, {"Switch13", 2, RES_LOOKUP, false, ",0=Off,1=On", ""},
      {"Switch14", 2, RES_LOOKUP, false, ",0=Off,1=On", ""}, {"Switch15", 2, RES_LOOKUP, false, ",0=Off,1=On", ""},
      {"Switch16", 2, RES_LOOKUP, false, ",0=Off,1=On", ""}, {"Switch17", 2, RES_LOOKUP, false, ",0=Off,1=On", ""},
      {"Switch18", 2, RES_LOOKUP, false, ",0=Off,1=On", ""}, {"Switch19", 2, RES_LOOKUP, false, ",0=Off,1=On", ""},
      {"Switch20", 2, RES_LOOKUP, false, ",0=Off,1=On", ""}, {"Switch21", 2, RES_LOOKUP, false, ",0=Off,1=On", ""},
      {"Switch22", 2, RES_LOOKUP, false, ",0=Off,1=On", ""}, {"Switch23", 2, RES_LOOKUP, false, ",0=Off,1=On", ""},
      {"Switch24", 2, RES_LOOKUP, false, ",0=Off,1=On", ""}, {"Switch25", 2, RES_LOOKUP, false, ",0=Off,1=On", ""},
      {"Switch26", 2, RES_LOOKUP, false, ",0=Off,1=On", ""}, {"Switch27", 2, RES_LOOKUP, false, ",0=Off,1=On", ""},
      {"Switch28", 2, RES_LOOKUP, false, ",0=Off,1=On", ""}, {0}}}

    /* http://www.nmea.org/Assets/nmea-2000-corrigendum-1-2010-1.pdf */
    ,
    {"AC Input Status",
     127503,
     PACKET_COMPLETE,
     PACKET_FAST,
     2 + 3 * 18,
     10,
     {{"Instance", BYTES(1), 1, false, 0, ""},
      {"Number of Lines", BYTES(1), 1, false, 0, ""}

      ,
      {"Line", 2, RES_LOOKUP, false, ",0=Line 1,1=Line 2,2=Line 3,3=Reserved", ""},
      {"Acceptability", 2, RES_LOOKUP, false, ",0=Bad Level,1=Bad Frequency,2=Being Qualified,3=Good", ""},
      {"Reserved", 4, RES_BINARY, false, 0, ""},
      {"Voltage", BYTES(2), 0.01, false, "V", ""},
      {"Current", BYTES(2), 0.1, false, "A", ""},
      {"Frequency", BYTES(2), 0.01, false, "Hz", ""},
      {"Breaker Size", BYTES(2), 0.1, false, "A", ""},
      {"Real Power", BYTES(4), RES_INTEGER, false, "W", ""},
      {"Reactive Power", BYTES(4), RES_INTEGER, false, "VAR", ""},
      {"Power Factor", BYTES(1), 0.01, false, "Cos Phi", ""},
      {0}}}

    /* http://www.nmea.org/Assets/nmea-2000-corrigendum-1-2010-1.pdf */
    ,
    {"AC Output Status",
     127504,
     PACKET_COMPLETE,
     PACKET_SINGLE,
     2 + 3 * 18,
     10,
     {{"Instance", BYTES(1), 1, false, 0, ""},
      {"Number of Lines", BYTES(1), 1, false, 0, ""}

      ,
      {"Line", 2, RES_LOOKUP, false, ",0=Line 1,1=Line 2,2=Line 3", ""},
      {"Waveform", 3, RES_LOOKUP, false, ",0=Sine Wave,1=Modified Sine Wave", ""},
      {"Reserved", 3, RES_BINARY, false, 0, ""},
      {"Voltage", BYTES(2), 0.01, false, "V", ""},
      {"Current", BYTES(2), 0.1, false, "A", ""},
      {"Frequency", BYTES(2), 0.01, false, "Hz", ""},
      {"Breaker Size", BYTES(2), 0.1, false, "A", ""},
      {"Real Power", BYTES(4), RES_INTEGER, false, "W", ""},
      {"Reactive Power", BYTES(4), RES_INTEGER, false, "VAR", ""},
      {"Power Factor", BYTES(1), 0.01, false, "Cos Phi", ""},
      {0}}}

    /* http://www.maretron.com/support/manuals/TLA100UM_1.2.pdf */
    /* Observed from EP65R */
    ,
    {"Fluid Level",
     127505,
     PACKET_COMPLETE,
     PACKET_SINGLE,
     8,
     0,
     {{"Instance", 4, 1, false, 0, ""},
      {"Type", 4, RES_LOOKUP, false, ",0=Fuel,1=Water,2=Gray water,3=Live well,4=Oil,5=Black water", ""},
      {"Level", BYTES(2), RES_PERCENTAGE, false, "%", ""},
      {"Capacity", BYTES(4), 0.1, false, "L", ""},
      {"Reserved", BYTES(1), RES_BINARY, false, 0, "Reserved"},
      {0}}}

    ,
    {"DC Detailed Status",
     127506,
     PACKET_COMPLETE,
     PACKET_SINGLE,
     9,
     0,
     {{"SID", BYTES(1), 1, false, 0, ""},
      {"Instance", BYTES(1), 1, false, 0, ""},
      {"DC Type", BYTES(1), RES_LOOKUP, false, ",0=Battery,1=Alternator,2=Convertor,3=Solar Cell,4=Wind Generator", ""},
      {"State of Charge", BYTES(1), 1, false, 0, ""},
      {"State of Health", BYTES(1), 1, false, 0, ""},
      {"Time Remaining", BYTES(2), 1, false, 0, ""},
      {"Ripple Voltage", BYTES(2), 0.01, false, "V", ""},
      {0}}}

    // http://www.osukl.com/wp-content/uploads/2015/04/3155-UM.pdf
    ,
    {"Charger Status",
     127507,
     PACKET_COMPLETE,
     PACKET_SINGLE,
     8,
     0,
     {{"Instance", BYTES(1), 1, false, 0, ""},
      {"Battery Instance", BYTES(1), 1, false, 0, ""},
      {"Operating State",
       4,
       RES_LOOKUP,
       false,
       ",0=Not charging,1=Bulk,2=Absorption,3=Overcharge,4=Equalise,5=Float,6=No Float,7=Constant VI,8=Disabled,9=Fault",
       ""},
      {"Charge Mode", 4, RES_LOOKUP, false, ",0=Standalone mode,1=Primary mode,2=Secondary mode,3=Echo mode", ""},
      {"Operating State", 2, RES_LOOKUP, false, ",0=Off,1=On", ""},
      {"Equalization Pending", 2, RES_LOOKUP, false, ",0=Off,1=On", ""},
      {"Reserved", 4, RES_BINARY, false, 0, ""},
      {"Equalization Time Remaining", BYTES(2), 1, false, 0, ""},
      {0}}}

    ,
    {"Battery Status",
     127508,
     PACKET_COMPLETE,
     PACKET_SINGLE,
     8,
     0,
     {{"Instance", BYTES(1), 1, false, 0, ""},
      {"Voltage", BYTES(2), 0.01, true, "V", ""},
      {"Current", BYTES(2), 0.1, true, "A", ""},
      {"Temperature", BYTES(2), RES_TEMPERATURE, false, "K", ""},
      {"SID", BYTES(1), 1, false, 0, ""},
      {0}}}

    ,
    {"Inverter Status",
     127509,
     PACKET_COMPLETE,
     PACKET_SINGLE,
     4,
     0,
     {{"Instance", BYTES(1), 1, false, 0, ""},
      {"AC Instance", BYTES(1), 1, false, 0, ""},
      {"DC Instance", BYTES(1), 1, false, 0, ""},
      {"Operating State", 4, RES_LOOKUP, false, ",0=Standby,1=On", ""},
      {"Inverter", 2, RES_LOOKUP, false, ",0=Standby,1=On", ""},
      {0}}}

    ,
    {"Charger Configuration Status",
     127510,
     PACKET_INCOMPLETE,
     PACKET_FAST,
     13,
     0,
     {{"Instance", BYTES(1), 1, false, 0, ""},
      {"Battery Instance", BYTES(1), 1, false, 0, ""},
      {"Charger Enable/Disable", 2, 1, false, 0, ""},
      {"Reserved", 6, RES_BINARY, false, 0, ""},
      {"Charge Current Limit", BYTES(2), 0.1, false, "A", ""},
      {"Charging Algorithm", BYTES(1), 1, false, 0, ""},
      {"Charger Mode", BYTES(1), 1, false, 0, ""},
      {"Estimated Temperature", BYTES(2), RES_TEMPERATURE, false, 0, "When no sensor present"},
      {"Equalize One Time Enable/Disable", 4, 1, false, 0, ""},
      {"Over Charge Enable/Disable", 4, 1, false, 0, ""},
      {"Equalize Time", BYTES(2), 1, false, 0, ""},
      {0}}}

    ,
    {"Inverter Configuration Status",
     127511,
     PACKET_INCOMPLETE,
     PACKET_SINGLE,
     8,
     0,
     {{"Instance", BYTES(1), 1, false, 0, ""},
      {"AC Instance", BYTES(1), 1, false, 0, ""},
      {"DC Instance", BYTES(1), 1, false, 0, ""},
      {"Inverter Enable/Disable", 2, 1, false, 0, ""},
      {"Inverter Mode", BYTES(1), 1, false, 0, ""},
      {"Load Sense Enable/Disable", BYTES(1), 1, false, 0, ""},
      {"Load Sense Power Threshold", BYTES(1), 1, false, 0, ""},
      {"Load Sense Interval", BYTES(1), 1, false, 0, ""},
      {0}}}

    ,
    {"AGS Configuration Status",
     127512,
     PACKET_INCOMPLETE,
     PACKET_SINGLE,
     8,
     0,
     {{"Instance", BYTES(1), 1, false, 0, ""},
      {"Generator Instance", BYTES(1), 1, false, 0, ""},
      {"AGS Mode", BYTES(1), 1, false, 0, ""},
      {0}}}

    /* #143, @ksltd writes that it is definitely 10 bytes and that
     * nominal voltage is a lookup, Peukert Exponent and Charge Efficiency
     * are 8 bits. It follows that Temperature Coefficient must be 8 bits
     * as well to fit in 10 bytes.
     *
     * I'm now actually following https://github.com/ttlappalainen/NMEA2000/
     * The Supports Equalization is 2 bits, Battery Type, Chemistry and
     * Nominal voltage are all 4 bits. Capacity and Peukert are both 2 bytes.
     * but this only adds up to 8 bytes... Maybe the 10 was as this is transmitted
     * as FAST pgn?
     */
    ,
    {"Battery Configuration Status",
     127513,
     PACKET_INCOMPLETE,
     PACKET_FAST,
     10,
     0,
     {{"Instance", BYTES(1), 1, false, 0, ""},
      {"Battery Type", 4, RES_LOOKUP, false, "0=Flooded,1=Gel,2=AGM", ""},
      {"Supports Equalization", 2, 1, false, 0, ""},
      {"Reserved", 2, RES_BINARY, false, 0, ""},
      {"Nominal Voltage", 4, RES_LOOKUP, false, "0=6V,1=12V,2=24V,3=32V,4=36V,5=42V,6=48V", ""},
      {"Chemistry", 4, RES_LOOKUP, false, "0=LeadAcid,1=Li,2=Nicad,3=Zno,4=NiMH", ""},
      {"Capacity", BYTES(2), 1, false, "C", ""},
      {"Temperature Coefficient", BYTES(1), RES_INTEGER, false, "%", ""},
      {"Peukert Exponent", BYTES(1), 0.002, false, 0, "Possibly in Excess-1 notation"},
      {"Charge Efficiency Factor", BYTES(1), 1, false, "%", ""},
      {0}}}

    ,
    {"AGS Status",
     127514,
     PACKET_INCOMPLETE,
     PACKET_SINGLE,
     8,
     0,
     {{"Instance", BYTES(1), 1, false, 0, ""},
      {"Generator Instance", BYTES(1), 1, false, 0, ""},
      {"AGS Operating State", BYTES(1), 1, false, 0, ""},
      {"Generator State", BYTES(1), 1, false, 0, ""},
      {"Generator On Reason", BYTES(1), 1, false, 0, ""},
      {"Generator Off Reason", BYTES(1), 1, false, 0, ""},
      {0}}}

    ,
<<<<<<< HEAD
    {"AC Power / Current - Phase A",
     127744,
     PACKET_COMPLETE,
     PACKET_SINGLE,
     8,
     0,
     {{"SID", BYTES(1), 1, false, 0, ""},
      {"Connection Number", BYTES(1), 1, false, 0, ""},
      {"AC RMS Current", BYTES(2), 0.1, false, "A", ""},
      {"Power", BYTES(4), 1, true, "W", ""},
      {0}}}

    ,
    {"AC Power / Current - Phase B",
     127745,
     PACKET_COMPLETE,
     PACKET_SINGLE,
     8,
     0,
     {{"SID", BYTES(1), 1, false, 0, ""},
      {"Connection Number", BYTES(1), 1, false, 0, ""},
      {"AC RMS Current", BYTES(2), 0.1, false, "A", ""},
      {"Power", BYTES(4), 1, true, "W", ""},
      {0}}}

    ,
    {"AC Power / Current - Phase C",
     127746,
     PACKET_COMPLETE,
     PACKET_SINGLE,
     8,
     0,
     {{"SID", BYTES(1), 1, false, 0, ""},
      {"Connection Number", BYTES(1), 1, false, 0, ""},
      {"AC RMS Current", BYTES(2), 0.1, false, "A", ""},
      {"Power", BYTES(4), 1, true, "W", ""},
      {0}}}
        
=======
    {"Converter Status",
     127750,
     PACKET_COMPLETE,
     PACKET_SINGLE,
     0x08,
     0,
     {{"SID", BYTES(1), RES_BINARY, false, 0, ""},
      {"Connection Number", BYTES(1), 1, false, 0, ""},
      {"Operating State", BYTES(1), RES_LOOKUP, false, LOOKUP_CONVERTER_STATE, ""},
      {"Temperature State", 2, RES_LOOKUP, false, ",0=Ok,1=Warning,2=Over Temperature,3=Not Available", ""},
      {"Overload State", 2, RES_LOOKUP, false, ",0=Ok,1=Warning,2=Overload,3=Not Available", ""},
      {"Low DC Voltage State", 2, RES_LOOKUP, false, ",0=Ok,1=Warning,2=DC voltage too low,3=Not Available", ""},
      {"Ripple State", 2, RES_LOOKUP, false, ",0=Ok,1=Warning,2=Ripple Too High,3=Not Available", ""},
      {"Reserved", BYTES(4), RES_NOTUSED, false, 0, ""},
      {0}}}

    ,
    {"DC Voltage/Current",
     127751,
     PACKET_COMPLETE,
     PACKET_SINGLE,
     0x08,
     0,
     {{"SID", BYTES(1), RES_BINARY, false, 0, ""},
      {"Connection Number", BYTES(1), 1, false, 0, ""},
      {"DC Voltage", BYTES(2), 0.1, false, "V", ""},
      {"DC Current", BYTES(3), 0.01, true, "A", ""},
      {"Reserved", BYTES(1), RES_NOTUSED, false, 0, ""},
      {0}}}

>>>>>>> a2f6cd4b
    /* https://www.nmea.org/Assets/20170204%20nmea%202000%20leeway%20pgn%20final.pdf */
    ,
    {"Leeway Angle",
     128000,
     PACKET_COMPLETE,
     PACKET_SINGLE,
     8,
     0,
     {{"SID", BYTES(1), 1, false, 0, ""},
      {"Leeway Angle", BYTES(2), RES_RADIANS, false, "rad", ""},
      {"Reserved", BYTES(5), RES_BINARY, false, 0, ""},
      {0}}}

    /* http://www.maretron.com/support/manuals/DST100UM_1.2.pdf */
    ,
    {"Speed",
     128259,
     PACKET_COMPLETE,
     PACKET_SINGLE,
     8,
     0,
     {{"SID", BYTES(1), 1, false, 0, ""},
      {"Speed Water Referenced", BYTES(2), 0.01, false, "m/s", ""},
      {"Speed Ground Referenced", BYTES(2), 0.01, false, "m/s", ""},
      {"Speed Water Referenced Type", BYTES(1), RES_LOOKUP, false, LOOKUP_WATER_REFERENCE, ""},
      {"Speed Direction", 4, 1, false, 0, ""},
      {"Reserved", 12, RES_BINARY, false, 0, ""},
      {0}}}

    /* http://www.maretron.com/support/manuals/DST100UM_1.2.pdf */
    ,
    {"Water Depth",
     128267,
     PACKET_COMPLETE,
     PACKET_SINGLE,
     8,
     0,
     {{"SID", BYTES(1), 1, false, 0, ""},
      {"Depth", BYTES(4), 0.01, false, "m", "Depth below transducer"},
      {"Offset", BYTES(2), 0.001, true, "m", "Distance between transducer and surface (positive) or keel (negative)"},
      {"Range", BYTES(1), 10, false, "m", "Max measurement range"},
      {0}}}

    /* http://www.nmea.org/Assets/nmea-2000-digital-interface-white-paper.pdf */
    ,
    {"Distance Log",
     128275,
     PACKET_COMPLETE,
     PACKET_FAST,
     14,
     0,
     {{"Date", BYTES(2), RES_DATE, false, "days", "Timestamp of last reset in Days since January 1, 1970"},
      {"Time", BYTES(4), RES_TIME, false, "s", "Timestamp of last reset Seconds since midnight"},
      {"Log", BYTES(4), 1, false, "m", "Total cumulative distance"},
      {"Trip Log", BYTES(4), 1, false, "m", "Distance since last reset"},
      {0}}}

    ,
    {"Tracked Target Data",
     128520,
     PACKET_NOT_SEEN,
     PACKET_FAST,
     27,
     0,
     {{"SID", BYTES(1), 1, false, 0, ""},
      {"Target ID #", BYTES(1), 1, false, 0, "Number of route, waypoint, event, mark, etc."},
      {"Track Status", 2, RES_LOOKUP, false, ",0=Cancelled,1=Acquiring,2=Tracking,3=Lost", ""},
      {"Reported Target", 1, RES_LOOKUP, false, LOOKUP_YES_NO, ""},
      {"Target Acquisition", 1, RES_LOOKUP, false, ",0=Manual,1=Automatic", ""},
      {"Bearing Reference", 2, RES_LOOKUP, false, LOOKUP_DIRECTION_REFERENCE, ""},
      {"Reserved", 2, RES_BINARY, false, 0, ""},
      {"Bearing", BYTES(2), RES_RADIANS, false, "rad", ""},
      {"Distance", BYTES(4), 0.001, false, "m", ""},
      {"Course", BYTES(2), RES_RADIANS, false, "rad", ""},
      {"Speed", BYTES(2), 0.01, false, "m/s", ""},
      {"CPA", BYTES(4), 0.01, false, "m", ""},
      {"TCPA", BYTES(4), 0.001, false, "s", "negative = time elapsed since event, positive = time to go"},
      {"UTC of Fix", BYTES(4), RES_TIME, false, "s", "Seconds since midnight"},
      {"Name", BYTES(255), RES_ASCII, false, 0, ""},
      {0}}}

    ,
    {"Position, Rapid Update",
     129025,
     PACKET_COMPLETE,
     PACKET_SINGLE,
     8,
     0,
     {{"Latitude", BYTES(4), RES_LATITUDE, true, "deg", ""}, {"Longitude", BYTES(4), RES_LONGITUDE, true, "deg", ""}, {0}}}

    /* http://www.maretron.com/support/manuals/GPS100UM_1.2.pdf */
    ,
    {"COG & SOG, Rapid Update",
     129026,
     PACKET_COMPLETE,
     PACKET_SINGLE,
     8,
     0,
     {{"SID", BYTES(1), 1, false, 0, ""},
      {"COG Reference", 2, RES_LOOKUP, false, LOOKUP_DIRECTION_REFERENCE, ""},
      {"Reserved", 6, RES_BINARY, false, 0, "Reserved"},
      {"COG", BYTES(2), RES_RADIANS, false, "rad", ""},
      {"SOG", BYTES(2), 0.01, false, "m/s", ""},
      {"Reserved", BYTES(2), RES_BINARY, false, 0, "Reserved"},
      {0}}}

    ,
    {"Position Delta, Rapid Update",
     129027,
     PACKET_NOT_SEEN,
     PACKET_SINGLE,
     8,
     0,
     {{"SID", BYTES(1), 1, false, 0, ""},
      {"Time Delta", BYTES(2), 1, false, 0, ""},
      {"Latitude Delta", BYTES(2), 1, true, 0, ""},
      {"Longitude Delta", BYTES(2), 1, true, 0, ""},
      {0}}}

    ,
    {"Altitude Delta, Rapid Update",
     129028,
     PACKET_NOT_SEEN,
     PACKET_SINGLE,
     8,
     0,
     {{"SID", BYTES(1), 1, false, 0, ""},
      {"Time Delta", BYTES(2), 1, true, 0, ""},
      {"GNSS Quality", 2, 1, false, 0, ""},
      {"Direction", 2, 1, false, 0, ""},
      {"Reserved", 4, RES_BINARY, false, 0, "Reserved"},
      {"Course Over Ground", BYTES(4), RES_RADIANS, false, "rad", ""},
      {"Altitude Delta", BYTES(2), 1, true, 0, ""},
      {0}}}

    /* http://www.maretron.com/support/manuals/GPS100UM_1.2.pdf */
    ,
    {"GNSS Position Data",
     129029,
     PACKET_COMPLETE,
     PACKET_FAST,
     51,
     3,
     {{"SID", BYTES(1), 1, false, 0, ""},
      {"Date", BYTES(2), RES_DATE, false, "days", "Days since January 1, 1970"},
      {"Time", BYTES(4), RES_TIME, false, "s", "Seconds since midnight"},
      {"Latitude", BYTES(8), RES_LATITUDE, true, "deg", ""},
      {"Longitude", BYTES(8), RES_LONGITUDE, true, "deg", ""},
      {"Altitude", BYTES(8), 1e-6, true, "m", "Altitude referenced to WGS-84"},
      {"GNSS type", 4, RES_LOOKUP, false, LOOKUP_GNS, ""},
      {"Method", 4, RES_LOOKUP, false, LOOKUP_GNS_METHOD, ""},
      {"Integrity", 2, RES_LOOKUP, false, LOOKUP_GNS_INTEGRITY, ""},
      {"Reserved", 6, RES_BINARY, false, 0, "Reserved"},
      {"Number of SVs", BYTES(1), 1, false, 0, "Number of satellites used in solution"},
      {"HDOP", BYTES(2), 0.01, true, 0, "Horizontal dilution of precision"},
      {"PDOP", BYTES(2), 0.01, true, 0, "Probable dilution of precision"},
      {"Geoidal Separation", BYTES(4), 0.01, true, "m", "Geoidal Separation"},
      {"Reference Stations", BYTES(1), 1, false, 0, "Number of reference stations"},
      {"Reference Station Type", 4, RES_LOOKUP, false, LOOKUP_GNS, ""},
      {"Reference Station ID", 12, 1, false, ""},
      {"Age of DGNSS Corrections", BYTES(2), 0.01, false, "s", ""},
      {0}}}

    ,
    {"Time & Date",
     129033,
     PACKET_COMPLETE,
     PACKET_SINGLE,
     8,
     0,
     {{"Date", BYTES(2), RES_DATE, false, "days", "Days since January 1, 1970"},
      {"Time", BYTES(4), RES_TIME, false, "s", "Seconds since midnight"},
      {"Local Offset", BYTES(2), RES_INTEGER, true, "minutes", "Minutes"},
      {0}}}

    ,
    {"AIS Class A Position Report",
     129038,
     PACKET_COMPLETE,
     PACKET_FAST,
     28,
     0,
     {{"Message ID", 6, 1, false, 0, ""},
      {"Repeat Indicator", 2, RES_LOOKUP, false, LOOKUP_REPEAT_INDICATOR, ""},
      {"User ID", BYTES(4), RES_INTEGER, false, "MMSI", ""},
      {"Longitude", BYTES(4), RES_LATITUDE, true, "deg", ""},
      {"Latitude", BYTES(4), RES_LONGITUDE, true, "deg", ""},
      {"Position Accuracy", 1, RES_LOOKUP, false, LOOKUP_POSITION_ACCURACY, ""},
      {"RAIM", 1, RES_LOOKUP, false, LOOKUP_RAIM_FLAG, ""},
      {"Time Stamp", 6, RES_LOOKUP, false, LOOKUP_TIME_STAMP, "0-59 = UTC second when the report was generated"},
      {"COG", BYTES(2), RES_RADIANS, false, "rad", ""},
      {"SOG", BYTES(2), 0.01, false, "m/s", ""},
      {"Communication State",
       19,
       RES_BINARY,
       false,
       0,
       "Information used by the TDMA slot allocation algorithm and synchronization information"},
      {"AIS Transceiver information", 5, RES_LOOKUP, false, LOOKUP_AIS_TRANSCEIVER, ""},
      {"Heading", BYTES(2), RES_RADIANS, false, "rad", "True heading"},
      {"Rate of Turn", BYTES(2), RES_ROTATION, true, "rad/s", ""},
      {"Nav Status", 4, RES_LOOKUP, false, LOOKUP_NAV_STATUS, ""},
      {"Special Maneuver Indicator", 2, RES_LOOKUP, false, LOOKUP_AIS_SPECIAL_MANEUVER, ""},
      {"Reserved", 2, RES_BINARY, false, 0, "reserved"},
      {"AIS Spare", 3, RES_BINARY, false, 0, ""},
      {"Reserved", 5, RES_BINARY, false, 0, "reserved"},
      {"Sequence ID", BYTES(1), RES_INTEGER, false, 0, ""},
      {0}}}

    ,
    {"AIS Class B Position Report",
     129039,
     PACKET_COMPLETE,
     PACKET_FAST,
     0x1a,
     0,
     {{"Message ID", 6, 1, false, 0, ""},
      {"Repeat Indicator", 2, RES_LOOKUP, false, LOOKUP_REPEAT_INDICATOR, ""},
      {"User ID", BYTES(4), RES_INTEGER, false, "MMSI", ""},
      {"Longitude", BYTES(4), RES_LATITUDE, true, "deg", ""},
      {"Latitude", BYTES(4), RES_LONGITUDE, true, "deg", ""},
      {"Position Accuracy", 1, RES_LOOKUP, false, LOOKUP_POSITION_ACCURACY, ""},
      {"RAIM", 1, RES_LOOKUP, false, LOOKUP_RAIM_FLAG, ""},
      {"Time Stamp", 6, RES_LOOKUP, false, LOOKUP_TIME_STAMP, "0-59 = UTC second when the report was generated"},
      {"COG", BYTES(2), RES_RADIANS, false, "rad", ""},
      {"SOG", BYTES(2), 0.01, false, "m/s", ""},
      {"Communication State",
       19,
       RES_BINARY,
       false,
       0,
       "Information used by the TDMA slot allocation algorithm and synchronization information"},
      {"AIS Transceiver information", 5, RES_LOOKUP, false, LOOKUP_AIS_TRANSCEIVER, ""},
      {"Heading", BYTES(2), RES_RADIANS, false, "rad", "True heading"},
      {"Regional Application", BYTES(1), 1, false, 0, ""},
      {"Regional Application", 2, 1, false, 0, ""},
      {"Unit type", 1, RES_LOOKUP, false, ",0=SOTDMA,1=CS", ""},
      {"Integrated Display", 1, RES_LOOKUP, false, LOOKUP_YES_NO, "Whether the unit can show messages 12 and 14"},
      {"DSC", 1, RES_LOOKUP, false, LOOKUP_YES_NO, ""},
      {"Band", 1, RES_LOOKUP, false, ",0=top 525 kHz of marine band,1=entire marine band", ""},
      {"Can handle Msg 22", 1, RES_LOOKUP, false, LOOKUP_YES_NO, "Whether device supports message 22"},
      {"AIS mode", 1, RES_LOOKUP, false, ",0=Autonomous,1=Assigned", ""},
      {"AIS communication state", 1, RES_LOOKUP, false, ",0=SOTDMA,1=ITDMA", ""},
      {0}}}

    ,
    {"AIS Class B Extended Position Report",
     129040,
     PACKET_COMPLETE,
     PACKET_FAST,
     33,
     0,
     {{"Message ID", 6, 1, false, 0, ""},
      {"Repeat Indicator", 2, RES_LOOKUP, false, LOOKUP_REPEAT_INDICATOR, ""},
      {"User ID", BYTES(4), RES_INTEGER, false, "MMSI", ""},
      {"Longitude", BYTES(4), RES_LATITUDE, true, "deg", ""},
      {"Latitude", BYTES(4), RES_LONGITUDE, true, "deg", ""},
      {"Position Accuracy", 1, RES_LOOKUP, false, LOOKUP_POSITION_ACCURACY, ""},
      {"AIS RAIM flag", 1, RES_LOOKUP, false, LOOKUP_RAIM_FLAG, ""},
      {"Time Stamp", 6, RES_LOOKUP, false, LOOKUP_TIME_STAMP, "0-59 = UTC second when the report was generated"},
      {"COG", BYTES(2), RES_RADIANS, false, "rad", ""},
      {"SOG", BYTES(2), 0.01, false, "m/s", ""},
      {"Regional Application", BYTES(1), 1, false, 0, ""},
      {"Regional Application", 4, 1, false, 0, ""},
      {"Reserved", 4, RES_BINARY, false, 0, "reserved"},
      {"Type of ship", BYTES(1), RES_LOOKUP, false, LOOKUP_SHIP_TYPE, ""},
      {"True Heading", BYTES(2), RES_RADIANS, false, "rad", ""},
      {"Reserved", 4, RES_BINARY, false, 0, ""},
      {"GNSS type", 4, RES_LOOKUP, false, LOOKUP_GNS_AIS, ""},
      {"Length", BYTES(2), 0.1, false, "m", ""},
      {"Beam", BYTES(2), 0.1, false, "m", ""},
      {"Position reference from Starboard", BYTES(2), 0.1, false, "m", ""},
      {"Position reference from Bow", BYTES(2), 0.1, false, "m", ""},
      {"Name", BYTES(20), RES_ASCII, false, 0, ",0=unavailable"},
      {"DTE", 1, RES_LOOKUP, false, ",0=Available,1=Not available", ""},
      {"AIS mode", 1, 1, false, ",0=Autonomous,1=Assigned", ""},
      {"Reserved", 4, RES_BINARY, false, 0, ""},
      {"AIS Transceiver information", 5, RES_LOOKUP, false, LOOKUP_AIS_TRANSCEIVER, ""},
      {0}}}

    ,
    {"AIS Aids to Navigation (AtoN) Report",
     129041,
     PACKET_COMPLETE,
     PACKET_FAST,
     60,
     0,
     {{"Message ID", 6, 1, false, 0, ""},
      {"Repeat Indicator", 2, RES_LOOKUP, false, LOOKUP_REPEAT_INDICATOR, ""},
      {"User ID", BYTES(4), RES_INTEGER, false, "MMSI", ""},
      {"Longitude", BYTES(4), RES_LATITUDE, true, "deg", ""},
      {"Latitude", BYTES(4), RES_LONGITUDE, true, "deg", ""},
      {"Position Accuracy", 1, RES_LOOKUP, false, LOOKUP_POSITION_ACCURACY, ""},
      {"AIS RAIM Flag", 1, RES_LOOKUP, false, LOOKUP_RAIM_FLAG, ""},
      {"Time Stamp", 6, RES_LOOKUP, false, LOOKUP_TIME_STAMP, "0-59 = UTC second when the report was generated"},
      {"Length/Diameter", BYTES(2), 0.1, false, "m", ""},
      {"Beam/Diameter", BYTES(2), 0.1, false, "m", ""},
      {"Position Reference from Starboard Edge", BYTES(2), 0.1, false, "m", ""},
      {"Position Reference from True North Facing Edge", BYTES(2), 0.1, false, "m", ""},
      {"AtoN Type", 5, RES_LOOKUP, false, LOOKUP_ATON_TYPE, ""},
      {"Off Position Indicator", 1, RES_LOOKUP, false, LOOKUP_YES_NO, ""},
      {"Virtual AtoN Flag", 1, RES_LOOKUP, false, LOOKUP_YES_NO, ""},
      {"Assigned Mode Flag", 1, RES_LOOKUP, false, LOOKUP_AIS_ASSIGNED_MODE, ""},
      {"AIS Spare", 1, RES_BINARY, false, 0, ""},
      {"Position Fixing Device Type", 4, RES_LOOKUP, false, LOOKUP_POSITION_FIX_DEVICE, ""},
      {"Reserved", 3, RES_BINARY, false, 0, ""},
      {"AtoN Status", 8, RES_BINARY, false, 0, "00000000 = default"},
      {"AIS Transceiver information", 5, RES_LOOKUP, false, LOOKUP_AIS_TRANSCEIVER, ""},
      {"Reserved", 3, RES_BINARY, false, 0, ""},
      {"AtoN Name", BYTES(34), RES_STRINGLAU, false, 0, ""},
      {0}}}

    ,
    {"Datum",
     129044,
     PACKET_COMPLETE,
     PACKET_FAST,
     24,
     0,
     {{"Local Datum",
       BYTES(4),
       RES_ASCII,
       false,
       0,
       "defined in IHO Publication S-60, Appendices B and C."
       " First three chars are datum ID as per IHO tables."
       " Fourth char is local datum subdivision code."},
      {"Delta Latitude", BYTES(4), RES_LATITUDE, true, "deg", ""},
      {"Delta Longitude", BYTES(4), RES_LONGITUDE, true, "deg", ""},
      {"Delta Altitude", BYTES(4), 1e-6, true, "m", ""},
      {"Reference Datum",
       BYTES(4),
       RES_ASCII,
       false,
       0,
       "defined in IHO Publication S-60, Appendices B and C."
       " First three chars are datum ID as per IHO tables."
       " Fourth char is local datum subdivision code."},
      {0}}}

    ,
    {"User Datum",
     129045,
     PACKET_COMPLETE,
     PACKET_FAST,
     37,
     0,
     {{"Delta X", BYTES(4), 0.01, true, "m", "Delta shift in X axis from WGS 84"},
      {"Delta Y", BYTES(4), 0.01, true, "m", "Delta shift in Y axis from WGS 84"},
      {"Delta Z", BYTES(4), 0.01, true, "m", "Delta shift in Z axis from WGS 84"},
      {"Rotation in X",
       BYTES(4),
       RES_FLOAT,
       true,
       0,
       "Rotational shift in X axis from WGS 84. Rotations presented use the geodetic sign convention.  When looking along the "
       "positive axis towards the origin, counter-clockwise rotations are positive."},
      {"Rotation in Y",
       BYTES(4),
       RES_FLOAT,
       true,
       0,
       "Rotational shift in Y axis from WGS 84. Rotations presented use the geodetic sign convention.  When looking along the "
       "positive axis towards the origin, counter-clockwise rotations are positive."},
      {"Rotation in Z",
       BYTES(4),
       RES_FLOAT,
       true,
       0,
       "Rotational shift in Z axis from WGS 84. Rotations presented use the geodetic sign convention.  When looking along the "
       "positive axis towards the origin, counter-clockwise rotations are positive."},
      {"Scale", BYTES(4), RES_FLOAT, true, "ppm", "Scale factor expressed in parts-per-million"},
      {"Ellipsoid Semi-major Axis", BYTES(4), 0.01, true, "m", "Semi-major axis (a) of the User Datum ellipsoid"},
      {"Ellipsoid Flattening Inverse", BYTES(4), RES_FLOAT, true, 0, "Flattening (1/f) of the User Datum ellipsoid"},
      {"Datum Name",
       BYTES(4),
       RES_ASCII,
       false,
       0,
       "4 character code from IHO Publication S-60,Appendices B and C."
       " First three chars are datum ID as per IHO tables."
       " Fourth char is local datum subdivision code."},
      {0}}}

    ,
    {"Cross Track Error",
     129283,
     PACKET_COMPLETE,
     PACKET_SINGLE,
     8,
     0,
     {{"SID", BYTES(1), 1, false, 0, ""},
      {"XTE mode", 4, RES_LOOKUP, false, LOOKUP_RESIDUAL_MODE, ""},
      {"Reserved", 2, RES_BINARY, false, 0, "reserved"},
      {"Navigation Terminated", 2, RES_LOOKUP, false, LOOKUP_YES_NO, ""},
      {"XTE", BYTES(4), 0.01, true, "m", ""},
      {"Reserved", BYTES(2), RES_BINARY, false, 0, "Reserved"},
      {0}}}

    ,
    {"Navigation Data",
     129284,
     PACKET_COMPLETE,
     PACKET_FAST,
     0x22,
     0,
     {{"SID", BYTES(1), 1, false, 0, ""},
      {"Distance to Waypoint", BYTES(4), 0.01, false, "m", ""},
      {"Course/Bearing reference", 2, RES_LOOKUP, false, LOOKUP_DIRECTION_REFERENCE, ""},
      {"Perpendicular Crossed", 2, RES_LOOKUP, false, LOOKUP_YES_NO, ""},
      {"Arrival Circle Entered", 2, RES_LOOKUP, false, LOOKUP_YES_NO, ""},
      {"Calculation Type", 2, RES_LOOKUP, false, ",0=Great Circle,1=Rhumb Line", ""},
      {"ETA Time", BYTES(4), RES_TIME, false, "s", "Seconds since midnight"},
      {"ETA Date", BYTES(2), RES_DATE, false, "days", "Days since January 1, 1970"},
      {"Bearing, Origin to Destination Waypoint", BYTES(2), RES_RADIANS, false, "rad", ""},
      {"Bearing, Position to Destination Waypoint", BYTES(2), RES_RADIANS, false, "rad", ""},
      {"Origin Waypoint Number", BYTES(4), 1, false, 0, ""},
      {"Destination Waypoint Number", BYTES(4), 1, false, 0, ""},
      {"Destination Latitude", BYTES(4), RES_LATITUDE, true, "deg", ""},
      {"Destination Longitude", BYTES(4), RES_LONGITUDE, true, "deg", ""},
      {"Waypoint Closing Velocity", BYTES(2), 0.01, true, "m/s", ""},
      {0}}}

    ,
    {"Navigation - Route/WP Information",
     129285,
     PACKET_COMPLETE,
     PACKET_FAST,
     233,
     4,
     {{"Start RPS#", BYTES(2), 1, false, 0, ""},
      {"nItems", BYTES(2), 1, false, 0, ""},
      {"Database ID", BYTES(2), 1, false, 0, ""},
      {"Route ID", BYTES(2), 1, false, 0, ""},
      {"Navigation direction in route", 2, 1, false, 0, ""},
      {"Supplementary Route/WP data available", 2, 1, false, 0, ""},
      {"Reserved", 4, RES_BINARY, false, 0, "Reserved"},
      {"Route Name", BYTES(255), RES_STRING, false, 0, ""},
      {"Reserved", BYTES(1), RES_BINARY, false, 0, "Reserved"},
      {"WP ID", BYTES(2), 1, false, 0, ""},
      {"WP Name", BYTES(255), RES_STRING, false, 0, ""},
      {"WP Latitude", BYTES(4), RES_LATITUDE, true, "deg", ""},
      {"WP Longitude", BYTES(4), RES_LONGITUDE, true, "deg", ""},
      {0}}}

    ,
    {"Set & Drift, Rapid Update",
     129291,
     PACKET_NOT_SEEN,
     PACKET_SINGLE,
     8,
     0,
     {{"SID", BYTES(1), 1, false, 0, ""},
      {"Set Reference", 2, RES_LOOKUP, false, LOOKUP_DIRECTION_REFERENCE, ""},
      {"Reserved", 6, RES_BINARY, false, 0, "Reserved"},
      {"Set", BYTES(2), RES_RADIANS, false, "rad", ""},
      {"Drift", BYTES(2), 0.01, false, "m/s", ""},
      {0}}}

    ,
    {"Navigation - Route / Time to+from Mark",
     129301,
     PACKET_INCOMPLETE | PACKET_NOT_SEEN,
     PACKET_FAST,
     10,
     0,
     {{"SID", BYTES(1), 1, false, 0, ""},
      {"Time to mark", BYTES(4), 0.001, true, "s", "negative = elapsed since event, positive = time to go"},
      {"Mark Type", 4, RES_LOOKUP, false, ",0=Collision,1=Turning point,2=Reference,3=Wheelover,4=Waypoint", ""},
      {"Reserved", 4, RES_BINARY, false, 0, "Reserved"},
      {"Mark ID", BYTES(4), 1, false, 0, ""},
      {0}}}

    ,
    {"Bearing and Distance between two Marks",
     129302,
     PACKET_INCOMPLETE | PACKET_NOT_SEEN,
     PACKET_FAST,
     8,
     0,
     {{"SID", BYTES(1), 1, false, 0, ""},
      {"Bearing Reference", 4, RES_LOOKUP, false, 0, ""},
      {"Calculation Type", 2, RES_LOOKUP, false, 0, ""},
      {"Reserved", 2, RES_BINARY, false, 0, "Reserved"},
      {"Bearing, Origin to Destination", BYTES(2), RES_RADIANS, false, "rad", ""},
      {"Distance", BYTES(4), 0.01, false, "m", ""},
      {"Origin Mark Type", 4, RES_LOOKUP, false, 0, ""},
      {"Destination Mark Type", 4, RES_LOOKUP, false, 0, ""},
      {"Origin Mark ID", BYTES(4), 1, false, 0, ""},
      {"Destination Mark ID", BYTES(4), 1, false, 0, ""},
      {0}}}

    /* http://www.maretron.com/support/manuals/GPS100UM_1.2.pdf */
    /* Haven't seen this yet (no way to send PGN 059904 yet) so lengths unknown */
    ,
    {"GNSS Control Status",
     129538,
     PACKET_INCOMPLETE | PACKET_NOT_SEEN,
     PACKET_FAST,
     13,
     0,
     {{"SV Elevation Mask", BYTES(2), 1, false, 0, "Will not use SV below this elevation"},
      {"PDOP Mask", BYTES(2), 0.01, false, 0, "Will not report position above this PDOP"},
      {"PDOP Switch", BYTES(2), 0.01, false, 0, "Will report 2D position above this PDOP"},
      {"SNR Mask", BYTES(2), 0.01, false, 0, "Will not use SV below this SNR"},
      {"GNSS Mode (desired)", 3, RES_LOOKUP, false, ",0=1D,1=2D,2=3D,3=Auto,4=Reserved,5=Reserved,6=Error", ""},
      {"DGNSS Mode (desired)", 3, RES_LOOKUP, false, ",0=no SBAS,1=SBAS,3=SBAS", ""},
      {"Position/Velocity Filter", 2, 1, false, 0, ""},
      {"Max Correction Age", BYTES(2), 1, false, 0, ""},
      {"Antenna Altitude for 2D Mode", BYTES(2), 0.01, false, "m", ""},
      {"Use Antenna Altitude for 2D Mode", 2, RES_LOOKUP, false, ",0=use last 3D height,1=Use antenna altitude", ""},
      {0}}}

    /* http://www.maretron.com/support/manuals/GPS100UM_1.2.pdf */
    ,
    {"GNSS DOPs",
     129539,
     PACKET_COMPLETE,
     PACKET_SINGLE,
     8,
     0,
     {{"SID", BYTES(1), 1, false, 0, ""},
      {"Desired Mode", 3, RES_LOOKUP, false, ",0=1D,1=2D,2=3D,3=Auto", ""},
      {"Actual Mode", 3, RES_LOOKUP, false, ",0=1D,1=2D,2=3D,3=Auto", ""},
      {"Reserved", 2, RES_BINARY, false, 0, "Reserved"},
      {"HDOP", BYTES(2), 0.01, true, 0, "Horizontal dilution of precision"},
      {"VDOP", BYTES(2), 0.01, true, 0, "Vertical dilution of precision"},
      {"TDOP", BYTES(2), 0.01, true, 0, "Time dilution of precision"},
      {0}}}

    ,
    {"GNSS Sats in View",
     129540,
     PACKET_COMPLETE,
     PACKET_FAST,
     233,
     7,
     {{"SID", BYTES(1), 1, false, 0, ""},
      {"Mode", 2, RES_LOOKUP, false, ",3=Range residuals used to calculate position", ""},
      {"Reserved", 6, RES_BINARY, false, 0, "Reserved"},
      {"Sats in View", BYTES(1), 1, false, 0, ""},
      {"PRN", BYTES(1), 1, false, 0, ""},
      {"Elevation", BYTES(2), RES_RADIANS, false, "rad", ""},
      {"Azimuth", BYTES(2), RES_RADIANS, false, "rad", ""},
      {"SNR", BYTES(2), 0.01, false, "dB", ""},
      {"Range residuals", BYTES(4), 1, true, 0, ""},
      {"Status", 4, RES_LOOKUP, false, ",0=Not tracked,1=Tracked,2=Used,3=Not tracked+Diff,4=Tracked+Diff,5=Used+Diff", ""},
      {"Reserved", 4, RES_BINARY, false, 0, "Reserved"},
      {0}}}

    ,
    {"GPS Almanac Data",
     129541,
     PACKET_INCOMPLETE,
     PACKET_FAST,
     8,
     0,
     {{"PRN", BYTES(1), 1, false, 0, ""},
      {"GPS Week number", BYTES(1), 1, false, 0, ""},
      {"SV Health Bits", BYTES(1), 1, false, 0, ""},
      {"Eccentricity", BYTES(1), 1, false, 0, ""},
      {"Almanac Reference Time", BYTES(1), 1, false, 0, ""},
      {"Inclination Angle", BYTES(1), 1, false, 0, ""},
      {"Right of Right Ascension", BYTES(1), 1, false, 0, ""},
      {"Root of Semi-major Axis", BYTES(1), 1, false, 0, ""},
      {"Argument of Perigee", BYTES(1), 1, false, 0, ""},
      {"Longitude of Ascension Node", BYTES(1), 1, false, 0, ""},
      {"Mean Anomaly", BYTES(1), 1, false, 0, ""},
      {"Clock Parameter 1", BYTES(1), 1, false, 0, ""},
      {"Clock Parameter 2", BYTES(1), 1, false, 0, ""},
      {0}}}

    ,
    {"GNSS Pseudorange Noise Statistics",
     129542,
     PACKET_INCOMPLETE | PACKET_NOT_SEEN,
     PACKET_FAST,
     9,
     0,
     {{"SID", BYTES(1), 1, false, 0, ""},
      {"RMS of Position Uncertainty", BYTES(2), 1, false, 0, ""},
      {"STD of Major axis", BYTES(1), 1, false, 0, ""},
      {"STD of Minor axis", BYTES(1), 1, false, 0, ""},
      {"Orientation of Major axis", BYTES(1), 1, false, 0, ""},
      {"STD of Lat Error", BYTES(1), 1, false, 0, ""},
      {"STD of Lon Error", BYTES(1), 1, false, 0, ""},
      {"STD of Alt Error", BYTES(1), 1, false, 0, ""},
      {0}}}

    ,
    {"GNSS RAIM Output",
     129545,
     PACKET_INCOMPLETE,
     PACKET_FAST,
     9,
     0,
     {{"SID", BYTES(1), 1, false, 0, ""},
      {"Integrity flag", 4, 1, false, 0, ""},
      {"Reserved", 4, RES_BINARY, false, 0, "Reserved"},
      {"Latitude expected error", BYTES(1), 1, false, 0, ""},
      {"Longitude expected error", BYTES(1), 1, false, 0, ""},
      {"Altitude expected error", BYTES(1), 1, false, 0, ""},
      {"SV ID of most likely failed sat", BYTES(1), 1, false, 0, ""},
      {"Probability of missed detection", BYTES(1), 1, false, 0, ""},
      {"Estimate of pseudorange bias", BYTES(1), 1, false, 0, ""},
      {"Std Deviation of bias", BYTES(1), 1, false, 0, ""},
      {0}}}

    ,
    {"GNSS RAIM Settings",
     129546,
     PACKET_INCOMPLETE,
     PACKET_SINGLE,
     8,
     0,
     {{"Radial Position Error Maximum Threshold", BYTES(1), 1, false, 0, ""},
      {"Probability of False Alarm", BYTES(1), 1, false, 0, ""},
      {"Probability of Missed Detection", BYTES(1), 1, false, 0, ""},
      {"Pseudorange Residual Filtering Time Constant", BYTES(1), 1, false, 0, ""},
      {0}}}

    ,
    {"GNSS Pseudorange Error Statistics",
     129547,
     PACKET_INCOMPLETE | PACKET_NOT_SEEN,
     PACKET_FAST,
     9,
     0,
     {{"SID", BYTES(1), 1, false, 0, ""},
      {"RMS Std Dev of Range Inputs", BYTES(2), 1, false, 0, ""},
      {"Std Dev of Major error ellipse", BYTES(1), 1, false, 0, ""},
      {"Std Dev of Minor error ellipse", BYTES(1), 1, false, 0, ""},
      {"Orientation of error ellipse", BYTES(1), 1, false, 0, ""},
      {"Std Dev Lat Error", BYTES(1), 1, false, 0, ""},
      {"Std Dev Lon Error", BYTES(1), 1, false, 0, ""},
      {"Std Dev Alt Error", BYTES(1), 1, false, 0, ""},
      {0}}}

    ,
    {"DGNSS Corrections",
     129549,
     PACKET_INCOMPLETE | PACKET_NOT_SEEN,
     PACKET_FAST,
     13,
     0,
     {{"SID", BYTES(1), 1, false, 0, ""},
      {"Reference Station ID", BYTES(2), 1, false, 0, ""},
      {"Reference Station Type", BYTES(2), 1, false, 0, ""},
      {"Time of corrections", BYTES(1), 1, false, 0, ""},
      {"Station Health", BYTES(1), 1, false, 0, ""},
      {"Reserved Bits", BYTES(1), RES_BINARY, false, 0, ""},
      {"Satellite ID", BYTES(1), 1, false, 0, ""},
      {"PRC", BYTES(1), 1, false, 0, ""},
      {"RRC", BYTES(1), 1, false, 0, ""},
      {"UDRE", BYTES(1), 1, false, 0, ""},
      {"IOD", BYTES(1), 1, false, 0, ""},
      {0}}}

    ,
    {"GNSS Differential Correction Receiver Interface",
     129550,
     PACKET_INCOMPLETE | PACKET_NOT_SEEN,
     PACKET_FAST,
     8,
     0,
     {{"Channel", BYTES(1), 1, false, 0, ""},
      {"Frequency", BYTES(1), 1, false, 0, ""},
      {"Serial Interface Bit Rate", BYTES(1), 1, false, 0, ""},
      {"Serial Interface Detection Mode", BYTES(1), 1, false, 0, ""},
      {"Differential Source", BYTES(1), 1, false, 0, ""},
      {"Differential Operation Mode", BYTES(1), 1, false, 0, ""},
      {0}}}

    ,
    {"GNSS Differential Correction Receiver Signal",
     129551,
     PACKET_INCOMPLETE | PACKET_NOT_SEEN,
     PACKET_FAST,
     8,
     0,
     {{"SID", BYTES(1), 1, false, 0, ""},
      {"Channel", BYTES(1), 1, false, 0, ""},
      {"Signal Strength", BYTES(1), 1, false, 0, ""},
      {"Signal SNR", BYTES(1), 1, false, 0, ""},
      {"Frequency", BYTES(1), 1, false, 0, ""},
      {"Station Type", BYTES(1), 1, false, 0, ""},
      {"Station ID", BYTES(1), 1, false, 0, ""},
      {"Differential Signal Bit Rate", BYTES(1), 1, false, 0, ""},
      {"Differential Signal Detection Mode", BYTES(1), 1, false, 0, ""},
      {"Used as Correction Source", BYTES(1), 1, false, 0, ""},
      {"Reserved", BYTES(1), RES_BINARY, false, 0, "Reserved"},
      {"Differential Source", BYTES(1), 1, false, 0, ""},
      {"Time since Last Sat Differential Sync", BYTES(1), 1, false, 0, ""},
      {"Satellite Service ID No.", BYTES(1), 1, false, 0, ""},
      {0}}}

    ,
    {"GLONASS Almanac Data",
     129556,
     PACKET_INCOMPLETE | PACKET_NOT_SEEN,
     PACKET_FAST,
     8,
     0,
     {{"PRN", BYTES(1), 1, false, 0, ""},
      {"NA", BYTES(1), 1, false, 0, ""},
      {"CnA", BYTES(1), 1, false, 0, ""},
      {"HnA", BYTES(1), 1, false, 0, ""},
      {"(epsilon)nA", BYTES(1), 1, false, 0, ""},
      {"(deltaTnA)DOT", BYTES(1), 1, false, 0, ""},
      {"(omega)nA", BYTES(1), 1, false, 0, ""},
      {"(delta)TnA", BYTES(1), 1, false, 0, ""},
      {"tnA", BYTES(1), 1, false, 0, ""},
      {"(lambda)nA", BYTES(1), 1, false, 0, ""},
      {"(delta)inA", BYTES(1), 1, false, 0, ""},
      {"tcA", BYTES(1), 1, false, 0, ""},
      {"tnA", BYTES(1), 1, false, 0, ""},
      {0}}}

    ,
    {"AIS DGNSS Broadcast Binary Message",
     129792,
     PACKET_INCOMPLETE | PACKET_NOT_SEEN,
     PACKET_FAST,
     8,
     0,
     {{"Message ID", 6, 1, false, 0, ""},
      {"Repeat Indicator", 2, 1, false, 0, ""},
      {"Source ID", BYTES(4), 1, false, "MMSI", ""},
      {"NMEA 2000 Reserved", BYTES(1), RES_BINARY, false, 0, ""},
      {"AIS Transceiver Information", BYTES(1), 1, false, 0, ""},
      {"Spare", BYTES(1), 1, false, 0, ""},
      {"Longitude", BYTES(4), 1, false, 0, ""},
      {"Latitude", BYTES(4), 1, false, 0, ""},
      {"NMEA 2000 Reserved", BYTES(1), RES_BINARY, false, 0, ""},
      {"Spare", BYTES(1), 1, false, 0, ""},
      {"Number of Bits in Binary Data Field", BYTES(1), 1, false, 0, ""},
      {"Binary Data", BYTES(8), RES_BINARY, false, 0, ""},
      {0}}}

    ,
    {"AIS UTC and Date Report",
     129793,
     PACKET_INCOMPLETE,
     PACKET_FAST,
     0x1a,
     0,
     {{"Message ID", 6, 1, false, 0, ""},
      {"Repeat Indicator", 2, RES_LOOKUP, false, LOOKUP_REPEAT_INDICATOR, ""},
      {"User ID", BYTES(4), RES_INTEGER, false, "MMSI", ""},
      {"Longitude", BYTES(4), RES_LONGITUDE, true, "deg", ""},
      {"Latitude", BYTES(4), RES_LATITUDE, true, "deg", ""},
      {"Position Accuracy", 1, RES_LOOKUP, false, ",0=Low,1=High", ""},
      {"RAIM", 1, RES_LOOKUP, false, ",0=not in use,1=in use", ""},
      {"Reserved", 6, RES_BINARY, false, 0, "NMEA reserved to align next data on byte boundary"},
      {"Position Time", BYTES(4), RES_TIME, false, "s", "Seconds since midnight"},
      {"Communication State",
       19,
       RES_BINARY,
       false,
       0,
       "Information used by the TDMA slot allocation algorithm and synchronization information"},
      {"AIS Transceiver information", 5, RES_LOOKUP, false, LOOKUP_AIS_TRANSCEIVER, ""},
      {"Position Date", BYTES(2), RES_DATE, false, "days", "Days since January 1, 1970"},
      {"Reserved", 4, RES_BINARY, false, 0, "NMEA reserved to align next data on byte boundary"},
      {"GNSS type", 4, RES_LOOKUP, false, LOOKUP_GNS_AIS, ""},
      {"Spare", BYTES(1), RES_BINARY, false, 0, ""},
      {0}}}

    /* http://www.navcen.uscg.gov/enav/ais/AIS_messages.htm */
    ,
    {"AIS Class A Static and Voyage Related Data",
     129794,
     PACKET_COMPLETE,
     PACKET_FAST,
     0x18,
     0,
     {{"Message ID", 6, 1, false, 0, ""},
      {"Repeat indicator", 2, RES_LOOKUP, false, LOOKUP_REPEAT_INDICATOR, ""},
      {"User ID", BYTES(4), RES_INTEGER, false, "MMSI", ""},
      {"IMO number", BYTES(4), RES_INTEGER, false, 0, ",0=unavailable"},
      {"Callsign", BYTES(7), RES_ASCII, false, 0, ",0=unavailable"},
      {"Name", BYTES(20), RES_ASCII, false, 0, ",0=unavailable"},
      {"Type of ship", BYTES(1), RES_LOOKUP, false, LOOKUP_SHIP_TYPE, ""},
      {"Length", BYTES(2), 0.1, false, "m", ""},
      {"Beam", BYTES(2), 0.1, false, "m", ""},
      {"Position reference from Starboard", BYTES(2), 0.1, false, "m", ""},
      {"Position reference from Bow", BYTES(2), 0.1, false, "m", ""},
      {"ETA Date", BYTES(2), RES_DATE, false, "days", "Days since January 1, 1970"},
      {"ETA Time", BYTES(4), RES_TIME, false, "s", "Seconds since midnight"},
      {"Draft", BYTES(2), 0.01, false, "m", ""},
      {"Destination", BYTES(20), RES_ASCII, false, 0, ",0=unavailable"},
      {"AIS version indicator", 2, RES_LOOKUP, false, ",0=ITU-R M.1371-1,1=ITU-R M.1371-3", ""},
      {"GNSS type", 4, RES_LOOKUP, false, LOOKUP_GNS_AIS, ""},
      {"DTE", 1, RES_LOOKUP, false, ",0=available,1=not available", ""},
      {"Reserved", 1, RES_BINARY, false, 0, "reserved"},
      {"AIS Transceiver information", 5, RES_LOOKUP, false, LOOKUP_AIS_TRANSCEIVER, ""},
      {0}}}

    ,
    {"AIS Addressed Binary Message",
     129795,
     PACKET_COMPLETE,
     PACKET_FAST,
     13,
     0,
     {{"Message ID", 6, 1, false, 0, ""},
      {"Repeat Indicator", 2, RES_LOOKUP, false, LOOKUP_REPEAT_INDICATOR, ""},
      {"Source ID", BYTES(4), RES_INTEGER, false, "MMSI", ""},
      {"Reserved", 1, RES_BINARY, false, 0, "reserved"},
      {"AIS Transceiver information", 5, RES_LOOKUP, false, LOOKUP_AIS_TRANSCEIVER, ""},
      {"Sequence Number", 2, 1, false, 0, ""},
      {"Destination ID", BYTES(4), RES_INTEGER, false, "MMSI", ""},
      {"Reserved", 6, RES_BINARY, false, 0, "reserved"},
      {"Retransmit flag", 1, 1, false, 0, ""},
      {"Reserved", 1, RES_BINARY, false, 0, "reserved"},
      {"Number of Bits in Binary Data Field", BYTES(2), RES_INTEGER, false, 0, ""},
      {"Binary Data", BYTES(8), RES_BINARY, false, 0, ""},
      {0}}}

    ,
    {"AIS Acknowledge",
     129796,
     PACKET_COMPLETE,
     PACKET_FAST,
     12,
     0,
     {{"Message ID", 6, 1, false, 0, ""},
      {"Repeat Indicator", 2, RES_LOOKUP, false, LOOKUP_REPEAT_INDICATOR, ""},
      {"Source ID", BYTES(4), 1, false, "MMSI", ""},
      {"Reserved", 1, RES_BINARY, false, 0, "reserved"},
      {"AIS Transceiver information", 5, RES_LOOKUP, false, LOOKUP_AIS_TRANSCEIVER, ""},
      {"Reserved", 2, RES_BINARY, false, 0, "reserved"},
      {"Destination ID #1", BYTES(4), 1, false, 0, ""},
      {"Sequence Number for ID 1", 2, RES_BINARY, false, 0, "reserved"},
      {"Reserved", 6, RES_BINARY, false, 0, "reserved"},
      {"Sequence Number for ID n", 2, RES_BINARY, false, 0, "reserved"},
      {0}}}

    ,
    {"AIS Binary Broadcast Message",
     129797,
     PACKET_COMPLETE,
     PACKET_FAST,
     233,
     0,
     {{"Message ID", 6, 1, false, 0, ""},
      {"Repeat Indicator", 2, RES_LOOKUP, false, LOOKUP_REPEAT_INDICATOR, ""},
      {"Source ID", BYTES(4), 1, false, 0, ""},
      {"Reserved", 1, RES_BINARY, false, 0, "reserved"},
      {"AIS Transceiver information", 5, RES_LOOKUP, false, LOOKUP_AIS_TRANSCEIVER, ""},
      {"Reserved", 2, RES_BINARY, false, 0, "reserved"},
      {"Number of Bits in Binary Data Field", BYTES(2), 1, false, 0, ""},
      {"Binary Data", BYTES(255), RES_BINARY, false, 0, ""},
      {0}}}

    ,
    {"AIS SAR Aircraft Position Report",
     129798,
     PACKET_INCOMPLETE | PACKET_NOT_SEEN,
     PACKET_FAST,
     8,
     0,
     {{"Message ID", 6, 1, false, 0, ""},
      {"Repeat indicator", 2, RES_LOOKUP, false, LOOKUP_REPEAT_INDICATOR, ""},
      {"User ID", BYTES(4), RES_INTEGER, false, "MMSI", ""},
      {"Longitude", BYTES(4), RES_LONGITUDE, true, "deg", ""},
      {"Latitude", BYTES(4), RES_LATITUDE, true, "deg", ""},
      {"Position Accuracy", 1, RES_LOOKUP, false, LOOKUP_POSITION_ACCURACY, ""},
      {"RAIM", 1, RES_LOOKUP, false, LOOKUP_RAIM_FLAG, ""},
      {"Time Stamp", 6, RES_LOOKUP, false, LOOKUP_TIME_STAMP, "0-59 = UTC second when the report was generated"},
      {"COG", BYTES(2), RES_RADIANS, false, "rad", ""},
      {"SOG", BYTES(2), 0.1, false, "m/s", ""},
      {"Communication State",
       19,
       RES_BINARY,
       false,
       0,
       "Information used by the TDMA slot allocation algorithm and synchronization information"},
      {"AIS Transceiver information", 5, RES_LOOKUP, false, LOOKUP_AIS_TRANSCEIVER, ""},
      {"Altitude", BYTES(8), 1e-6, true, "m", ""},
      {"Reserved for Regional Applications", BYTES(1), RES_BINARY, false, 0, ""},
      {"DTE", 1, RES_LOOKUP, false, ",0=Available,1=Not available", ""},
      {"Reserved", 7, RES_BINARY, false, 0, "reserved"},
      {0}}}

    ,
    {"Radio Frequency/Mode/Power",
     129799,
     PACKET_INCOMPLETE,
     PACKET_FAST,
     9,
     0,
     {{"Rx Frequency", BYTES(4), 10, false, "Hz", ""},
      {"Tx Frequency", BYTES(4), 10, false, "Hz", ""},
      {"Radio Channel", BYTES(1), 1, false, 0, ""},
      {"Tx Power", BYTES(1), 1, false, 0, ""},
      {"Mode", BYTES(1), 1, false, 0, ""},
      {"Channel Bandwidth", BYTES(1), 1, false, 0, ""},
      {0}}}

    ,
    {"AIS UTC/Date Inquiry",
     129800,
     PACKET_INCOMPLETE,
     PACKET_FAST,
     8,
     0,
     {{"Message ID", 6, 1, false, 0, ""},
      {"Repeat Indicator", 2, RES_LOOKUP, false, LOOKUP_REPEAT_INDICATOR, ""},
      {"Source ID", 30, 1, false, 0, ""},
      {"Reserved", 2, RES_BINARY, false, 0, "reserved"},
      {"AIS Transceiver information", 5, RES_LOOKUP, false, LOOKUP_AIS_TRANSCEIVER, ""},
      {"Reserved", 3, RES_BINARY, false, 0, "reserved"},
      {"Destination ID", 30, 1, false, 0, ""},
      {"Reserved", 2, RES_BINARY, false, 0, "reserved"},
      {0}}}

    ,
    {"AIS Addressed Safety Related Message",
     129801,
     PACKET_INCOMPLETE,
     PACKET_FAST,
     12,
     0,
     {{"Message ID", 6, 1, false, 0, ""},
      {"Repeat Indicator", 2, RES_LOOKUP, false, LOOKUP_REPEAT_INDICATOR, ""},
      {"Source ID", 30, 1, false, "MMSI", ""},
      {"Reserved", 2, RES_BINARY, false, 0, "reserved"},
      {"AIS Transceiver information", 5, RES_LOOKUP, false, LOOKUP_AIS_TRANSCEIVER, ""},
      {"Sequence Number", 2, 1, false, 0, ""},
      {"Destination ID", 30, 1, false, "MMSI", ""},
      {"Reserved", 2, RES_BINARY, false, 0, "reserved"},
      {"Retransmit flag", 1, 1, false, 0, ""},
      {"Reserved", 7, RES_BINARY, false, 0, "reserved"},
      {"Safety Related Text", BYTES(255), RES_ASCII, false, 0, ""},
      {0}}}

    ,
    {"AIS Safety Related Broadcast Message",
     129802,
     PACKET_INCOMPLETE,
     PACKET_FAST,
     8,
     0,
     {{"Message ID", 6, 1, false, 0, ""},
      {"Repeat Indicator", 2, RES_LOOKUP, false, LOOKUP_REPEAT_INDICATOR, ""},
      {"Source ID", 30, RES_INTEGER, false, 0, ""},
      {"Reserved", 2, RES_BINARY, false, 0, "reserved"},
      {"AIS Transceiver information", 5, RES_LOOKUP, false, LOOKUP_AIS_TRANSCEIVER, ""},
      {"Reserved", 3, RES_BINARY, false, 0, "reserved"},
      {"Safety Related Text", BYTES(36), RES_ASCII, false, 0, ""},
      {0}}}

    ,
    {"AIS Interrogation",
     129803,
     PACKET_INCOMPLETE,
     PACKET_SINGLE,
     8,
     8,
     {{"Message ID", 6, 1, false, 0, ""},
      {"Repeat Indicator", 2, RES_LOOKUP, false, LOOKUP_REPEAT_INDICATOR, ""},
      {"Source ID", 30, RES_INTEGER, false, 0, ""},
      {"Reserved", 2, RES_BINARY, false, 0, "reserved"},
      {"AIS Transceiver information", 5, RES_LOOKUP, false, LOOKUP_AIS_TRANSCEIVER, ""},
      {"Reserved", 3, RES_BINARY, false, 0, "reserved"}

      ,
      {"Destination ID", 30, RES_INTEGER, false, 0, ""},
      {"Reserved", 2, RES_BINARY, false, 0, "reserved"},
      {"Message ID A", BYTES(1), RES_INTEGER, false, 0, ""},
      {"Slot Offset A", 14, RES_INTEGER, false, 0, ""},
      {"Reserved", 2, RES_BINARY, false, 0, "reserved"},
      {"Message ID B", BYTES(1), RES_INTEGER, false, 0, ""},
      {"Slot Offset B", 14, RES_INTEGER, false, 0, ""},
      {"Reserved", 2, RES_BINARY, false, 0, "reserved"},
      {0}}}

    ,
    {"AIS Assignment Mode Command",
     129804,
     PACKET_INCOMPLETE | PACKET_NOT_SEEN,
     PACKET_FAST,
     23,
     3,
     {{"Message ID", 6, 1, false, 0, ""},
      {"Repeat Indicator", 2, RES_LOOKUP, false, LOOKUP_REPEAT_INDICATOR, ""},
      {"Source ID", 30, RES_INTEGER, false, "MMSI", ""},
      {"Reserved", 2, RES_BINARY, false, 0, "reserved"},
      {"AIS Transceiver information", 5, RES_LOOKUP, false, LOOKUP_AIS_TRANSCEIVER, ""},
      {"Reserved", 3, RES_BINARY, false, 0, "reserved"}

      ,
      {"Destination ID", BYTES(4), RES_INTEGER, false, "MMSI", ""},
      {"Offset", BYTES(2), RES_INTEGER, false, 0, ""},
      {"Increment", BYTES(2), RES_INTEGER, false, 0, ""},
      {0}}}

    ,
    {"AIS Data Link Management Message",
     129805,
     PACKET_INCOMPLETE,
     PACKET_FAST,
     8,
     4,
     {{"Message ID", 6, 1, false, 0, ""},
      {"Repeat Indicator", 2, RES_LOOKUP, false, LOOKUP_REPEAT_INDICATOR, ""},
      {"Source ID", 30, RES_INTEGER, false, 0, ""},
      {"Reserved", 2, RES_BINARY, false, 0, "reserved"},
      {"AIS Transceiver information", 5, RES_LOOKUP, false, LOOKUP_AIS_TRANSCEIVER, ""},
      {"Reserved", 3, RES_BINARY, false, 0, "reserved"}

      ,
      {"Offset", 10, RES_INTEGER, false, 0, ""},
      {"Number of Slots", BYTES(1), RES_INTEGER, false, 0, ""},
      {"Timeout", BYTES(1), RES_INTEGER, false, 0, ""},
      {"Increment", BYTES(1), RES_INTEGER, false, 0, ""},
      {0}}}

    ,
    {"AIS Channel Management",
     129806,
     PACKET_INCOMPLETE,
     PACKET_FAST,
     8,
     0,
     {{"Message ID", 6, 1, false, 0, ""},
      {"Repeat Indicator", 2, RES_LOOKUP, false, LOOKUP_REPEAT_INDICATOR, ""},
      {"Source ID", 30, RES_INTEGER, false, 0, ""},
      {"Reserved", 2, RES_BINARY, false, 0, "reserved"},
      {"AIS Transceiver information", 5, RES_LOOKUP, false, LOOKUP_AIS_TRANSCEIVER, ""},
      {"Reserved", 3, RES_BINARY, false, 0, "reserved"},
      {"Channel A", 7, 1, false, 0, ""},
      {"Channel B", 7, 1, false, 0, ""},
      {"Reserved", 2, RES_BINARY, false, 0, "reserved"},
      {"Power", BYTES(1), 1, false, 0, "reserved"},
      {"Tx/Rx Mode", BYTES(1), RES_INTEGER, false, 0, ""},
      {"North East Longitude Corner 1", BYTES(4), RES_LONGITUDE, true, "deg", ""},
      {"North East Latitude Corner 1", BYTES(4), RES_LATITUDE, true, "deg", ""},
      {"South West Longitude Corner 1", BYTES(4), RES_LONGITUDE, true, "deg", ""},
      {"South West Latitude Corner 2", BYTES(4), RES_LATITUDE, true, "deg", ""},
      {"Reserved", 6, RES_BINARY, false, 0, "reserved"},
      {"Addressed or Broadcast Message Indicator", 2, 1, false, 0, ""},
      {"Channel A Bandwidth", 7, RES_INTEGER, false, 0, ""},
      {"Channel B Bandwidth", 7, RES_INTEGER, false, 0, ""},
      {"Reserved", 2, RES_BINARY, false, 0, "reserved"},
      {"Transitional Zone Size", BYTES(1), 1, false, 0, ""},
      {0}}}

    ,
    {"AIS Class B Group Assignment",
     129807,
     PACKET_INCOMPLETE,
     PACKET_FAST,
     8,
     0,
     {{"Message ID", 6, 1, false, 0, ""},
      {"Repeat Indicator", 2, RES_LOOKUP, false, LOOKUP_REPEAT_INDICATOR, ""},
      {"Source ID", 30, RES_INTEGER, false, 0, ""},
      {"Reserved", 2, RES_BINARY, false, 0, "reserved"},
      {"Tx/Rx Mode", 2, RES_INTEGER, false, 0, ""},
      {"Reserved", 6, RES_BINARY, false, 0, "reserved"},
      {"North East Longitude Corner 1", BYTES(4), RES_LONGITUDE, true, "deg", ""},
      {"North East Latitude Corner 1", BYTES(4), RES_LATITUDE, true, "deg", ""},
      {"South West Longitude Corner 1", BYTES(4), RES_LONGITUDE, true, "deg", ""},
      {"South West Latitude Corner 2", BYTES(4), RES_LATITUDE, true, "deg", ""},
      {"Station Type", 6, 1, false, 0, ""},
      {"Reserved", 2, RES_BINARY, false, 0, "reserved"},
      {"Ship and Cargo Filter", 6, 1, false, 0, ""},
      {"Reserved", 2, RES_BINARY, false, 0, "reserved"},
      {"Reporting Interval", BYTES(2), 1, false, 0, ""},
      {"Quiet Time", BYTES(2), 1, false, 0, ""},
      {0}}}

    /* http://www.nmea.org/Assets/2000_20150328%20dsc%20technical%20corrigendum%20database%20version%202.100.pdf */
    /* This is like the worst PGN ever.
     * 1. The "Nature of Distress or 1st Telecommand' field meaning depends on the 'DSC Category'.
     * 2. The "Message address" (the 'to' field) meaning depends on the 'DSC format'.
     * 3. Field 12 'MMSI of ship in destress' may have multiple interpretations.
     * 4. Field 22 'DSC expansion field data' depends on field 21 for its meaning.
     * 5. It contains a variable length field 'Telephone number', which means that bit offsets for subsequent fields
     *    depend on this field's length.
     *
     * We solve #1 here by having two definitions.
     */

    ,
    {"DSC Distress Call Information",
     129808,
     PACKET_INCOMPLETE | PACKET_NOT_SEEN,
     PACKET_FAST,
     8,
     2,
     {{"DSC Format", BYTES(1), RES_LOOKUP, false, LOOKUP_DSC_FORMAT, ""},
      {"DSC Category", BYTES(1), RES_LOOKUP, false, "=112", "Distress"},
      {"DSC Message Address", BYTES(5), RES_DECIMAL, false, 0, "MMSI, Geographic Area or blank"},
      {"Nature of Distress", BYTES(1), RES_LOOKUP, false, LOOKUP_DSC_NATURE, ""},
      {"Subsequent Communication Mode or 2nd Telecommand", BYTES(1), RES_LOOKUP, false, LOOKUP_DSC_SECOND_TELECOMMAND, ""},
      {"Proposed Rx Frequency/Channel", BYTES(6), RES_ASCII, false, 0, ""},
      {"Proposed Tx Frequency/Channel", BYTES(6), RES_ASCII, false, 0, ""},
      {"Telephone Number", BYTES(2), RES_STRINGLAU, false, 0, ""},
      {"Latitude of Vessel Reported",
       BYTES(4),
       RES_LATITUDE,
       true,
       "deg",
       "offset depends on previous field, as do all following fields"},
      {"Longitude of Vessel Reported", BYTES(4), RES_LONGITUDE, true, "deg", ""},
      {"Time of Position", BYTES(4), RES_TIME, false, "s", "Seconds since midnight"},
      {"MMSI of Ship In Distress", BYTES(5), RES_DECIMAL, false, "MMSI", ""},
      {"DSC EOS Symbol", BYTES(1), 1, false, 0, ""},
      {"Expansion Enabled", 2, RES_LOOKUP, false, LOOKUP_YES_NO, ""},
      {"Reserved", 6, RES_BINARY, false, 0, "reserved"},
      {"Calling Rx Frequency/Channel", BYTES(6), RES_ASCII, false, 0, ""},
      {"Calling Tx Frequency/Channel", BYTES(6), RES_ASCII, false, 0, ""},
      {"Time of Receipt", BYTES(4), RES_TIME, false, "s", "Seconds since midnight"},
      {"Date of Receipt", BYTES(2), RES_DATE, false, "days", "Days since January 1, 1970"},
      {"DSC Equipment Assigned Message ID", BYTES(2), 1, false, 0, ""},
      {"DSC Expansion Field Symbol", BYTES(1), RES_LOOKUP, false, LOOKUP_DSC_EXPANSION_DATA, ""},
      {"DSC Expansion Field Data", BYTES(2), RES_STRINGLAU, false, 0, ""},
      {0}}}

    ,
    {"DSC Call Information",
     129808,
     PACKET_INCOMPLETE | PACKET_NOT_SEEN,
     PACKET_FAST,
     8,
     2,
     {{"DSC Format Symbol", BYTES(1), RES_LOOKUP, false, LOOKUP_DSC_FORMAT, ""},
      {"DSC Category Symbol", BYTES(1), RES_LOOKUP, false, LOOKUP_DSC_CATEGORY, ""},
      {"DSC Message Address", BYTES(5), RES_DECIMAL, false, 0, "MMSI, Geographic Area or blank"},
      {"1st Telecommand", BYTES(1), RES_LOOKUP, false, LOOKUP_DSC_FIRST_TELECOMMAND, ""},
      {"Subsequent Communication Mode or 2nd Telecommand", BYTES(1), RES_LOOKUP, false, LOOKUP_DSC_SECOND_TELECOMMAND, ""},
      {"Proposed Rx Frequency/Channel", BYTES(6), RES_ASCII, false, 0, ""},
      {"Proposed Tx Frequency/Channel", BYTES(6), RES_ASCII, false, 0, ""},
      {"Telephone Number", BYTES(2), RES_STRINGLAU, false, 0, ""},
      {"Latitude of Vessel Reported",
       BYTES(4),
       RES_LATITUDE,
       true,
       "deg",
       "offset depends on previous field, as do all following fields"},
      {"Longitude of Vessel Reported", BYTES(4), RES_LONGITUDE, true, "deg", ""},
      {"Time of Position", BYTES(4), RES_TIME, false, "s", "Seconds since midnight"},
      {"MMSI of Ship In Distress", BYTES(5), RES_DECIMAL, false, "MMSI", ""},
      {"DSC EOS Symbol", BYTES(1), 1, false, 0, ""},
      {"Expansion Enabled", 2, RES_LOOKUP, false, LOOKUP_YES_NO, ""},
      {"Reserved", 6, RES_BINARY, false, 0, "reserved"},
      {"Calling Rx Frequency/Channel", BYTES(6), RES_ASCII, false, 0, ""},
      {"Calling Tx Frequency/Channel", BYTES(6), RES_ASCII, false, 0, ""},
      {"Time of Receipt", BYTES(4), RES_TIME, false, "s", "Seconds since midnight"},
      {"Date of Receipt", BYTES(2), RES_DATE, false, "days", "Days since January 1, 1970"},
      {"DSC Equipment Assigned Message ID", BYTES(2), 1, false, 0, ""},
      {"DSC Expansion Field Symbol", BYTES(1), RES_LOOKUP, false, LOOKUP_DSC_EXPANSION_DATA, ""},
      {"DSC Expansion Field Data", BYTES(2), RES_STRINGLAU, false, 0, ""},
      {0}}}

    ,
    {"AIS Class B static data (msg 24 Part A)",
     129809,
     PACKET_COMPLETE,
     PACKET_FAST,
     27,
     0,
     {{"Message ID", 6, 1, false, 0, ""},
      {"Repeat indicator", 2, RES_LOOKUP, false, LOOKUP_REPEAT_INDICATOR, ""},
      {"User ID", BYTES(4), RES_INTEGER, false, "MMSI", ""},
      {"Name", BYTES(20), RES_ASCII, false, 0, ""},
      {"AIS Transceiver information", 5, RES_LOOKUP, false, LOOKUP_AIS_TRANSCEIVER, ""},
      {"Reserved", 3, RES_BINARY, false, 0, "reserved"},
      {"Sequence ID", BYTES(1), RES_INTEGER, false, 0, ""},
      {0}}}

    ,
    {"AIS Class B static data (msg 24 Part B)",
     129810,
     PACKET_COMPLETE,
     PACKET_FAST,
     34,
     0,
     {{"Message ID", 6, 1, false, 0, ""},
      {"Repeat indicator", 2, RES_LOOKUP, false, LOOKUP_REPEAT_INDICATOR, ""},
      {"User ID", BYTES(4), RES_INTEGER, false, "MMSI", ""},
      {"Type of ship", BYTES(1), RES_LOOKUP, false, LOOKUP_SHIP_TYPE, ""},
      {"Vendor ID", BYTES(7), RES_ASCII, false, 0, ""},
      {"Callsign", BYTES(7), RES_ASCII, false, 0, ",0=unavailable"},
      {"Length", BYTES(2), 0.1, false, "m", ""},
      {"Beam", BYTES(2), 0.1, false, "m", ""},
      {"Position reference from Starboard", BYTES(2), 0.1, false, "m", ""},
      {"Position reference from Bow", BYTES(2), 0.1, false, "m", ""},
      {"Mothership User ID", BYTES(4), RES_INTEGER, false, "MMSI", "MMSI of mother ship sent by daughter vessels"},
      {"Reserved", 2, RES_BINARY, false, 0, "reserved"},
      {"Spare", 6, RES_INTEGER, false, 0, ",0=unavailable"},
      {"AIS Transceiver information", 5, RES_LOOKUP, false, LOOKUP_AIS_TRANSCEIVER, ""},
      {"Reserved", 3, RES_BINARY, false, 0, "reserved"},
      {"Sequence ID", BYTES(1), RES_INTEGER, false, 0, ""},
      {0}}}

    ,
    {"Label", 130060, PACKET_INCOMPLETE | PACKET_NOT_SEEN, PACKET_FAST, 0, 0, {{0}}}

    ,
    {"Channel Source Configuration", 130061, PACKET_INCOMPLETE | PACKET_NOT_SEEN, PACKET_FAST, 0, 0, {{0}}}

    ,
    {"Route and WP Service - Database List",
     130064,
     PACKET_INCOMPLETE | PACKET_NOT_SEEN,
     PACKET_FAST,
     8,
     9,
     {{"Start Database ID", BYTES(1), 1, false, 0, ""},
      {"nItems", BYTES(1), 1, false, 0, ""},
      {"Number of Databases Available", BYTES(1), 1, false, 0, ""}

      ,
      {"Database ID", BYTES(1), 1, false, 0, ""},
      {"Database Name", BYTES(8), RES_ASCII, false, 0, ""},
      {"Database Timestamp", BYTES(4), RES_TIME, false, "s", "Seconds since midnight"},
      {"Database Datestamp", BYTES(2), RES_DATE, false, "days", "Days since January 1, 1970"},
      {"WP Position Resolution", 6, 1, false, 0, ""},
      {"Reserved", 2, RES_BINARY, false, 0, "reserved"},
      {"Number of Routes in Database", BYTES(2), 1, false, 0, ""},
      {"Number of WPs in Database", BYTES(2), 1, false, 0, ""},
      {"Number of Bytes in Database", BYTES(2), 1, false, 0, ""},
      {0}}}

    ,
    {"Route and WP Service - Route List",
     130065,
     PACKET_INCOMPLETE | PACKET_NOT_SEEN,
     PACKET_FAST,
     8,
     6,
     {{"Start Route ID", BYTES(1), 1, false, 0, ""},
      {"nItems", BYTES(1), 1, false, 0, ""},
      {"Number of Routes in Database", BYTES(1), 1, false, 0, ""}

      ,
      {"Database ID", BYTES(1), 1, false, 0, ""},
      {"Route ID", BYTES(1), 1, false, 0, ""},
      {"Route Name", BYTES(8), RES_ASCII, false, 0, ""},
      {"Reserved", 4, RES_BINARY, false, 0, "reserved"},
      {"WP Identification Method", 2, 1, false, 0, ""},
      {"Route Status", 2, 1, false, 0, ""},
      {0}}}

    ,
    {"Route and WP Service - Route/WP-List Attributes",
     130066,
     PACKET_INCOMPLETE | PACKET_NOT_SEEN,
     PACKET_FAST,
     8,
     0,
     {{"Database ID", BYTES(1), 1, false, 0, ""},
      {"Route ID", BYTES(1), 1, false, 0, ""},
      {"Route/WP-List Name", BYTES(8), RES_ASCII, false, 0, ""},
      {"Route/WP-List Timestamp", BYTES(4), RES_TIME, false, "s", "Seconds since midnight"},
      {"Route/WP-List Datestamp", BYTES(2), RES_DATE, false, "days", "Days since January 1, 1970"},
      {"Change at Last Timestamp", BYTES(1), 1, false, 0, ""},
      {"Number of WPs in the Route/WP-List", BYTES(2), 1, false, 0, ""},
      {"Critical supplementary parameters", BYTES(1), 1, false, 0, ""},
      {"Navigation Method", 2, 1, false, 0, ""},
      {"WP Identification Method", 2, 1, false, 0, ""},
      {"Route Status", 2, 1, false, 0, ""},
      {"XTE Limit for the Route", BYTES(2), 1, false, 0, ""},
      {0}}}

    ,
    {"Route and WP Service - Route - WP Name & Position",
     130067,
     PACKET_INCOMPLETE | PACKET_NOT_SEEN,
     PACKET_FAST,
     8,
     4,
     {{"Start RPS#", BYTES(1), 1, false, 0, ""},
      {"nItems", BYTES(1), 1, false, 0, ""},
      {"Number of WPs in the Route/WP-List", BYTES(2), 1, false, 0, ""},
      {"Database ID", BYTES(1), 1, false, 0, ""},
      {"Route ID", BYTES(1), 1, false, 0, ""}

      ,
      {"WP ID", BYTES(1), 1, false, 0, ""},
      {"WP Name", BYTES(8), RES_ASCII, false, 0, ""},
      {"WP Latitude", BYTES(4), RES_LATITUDE, true, "deg", ""},
      {"WP Longitude", BYTES(4), RES_LONGITUDE, true, "deg", ""},
      {0}}}

    ,
    {"Route and WP Service - Route - WP Name",
     130068,
     PACKET_INCOMPLETE | PACKET_NOT_SEEN,
     PACKET_FAST,
     8,
     2,
     {{"Start RPS#", BYTES(1), 1, false, 0, ""},
      {"nItems", BYTES(1), 1, false, 0, ""},
      {"Number of WPs in the Route/WP-List", BYTES(2), 1, false, 0, ""},
      {"Database ID", BYTES(1), 1, false, 0, ""},
      {"Route ID", BYTES(1), 1, false, 0, ""},
      {"WP ID", BYTES(1), 1, false, 0, ""},
      {"WP Name", BYTES(8), RES_ASCII, false, 0, ""},
      {0}}}

    ,
    {"Route and WP Service - XTE Limit & Navigation Method",
     130069,
     PACKET_INCOMPLETE | PACKET_NOT_SEEN,
     PACKET_FAST,
     8,
     6,
     {{"Start RPS#", BYTES(1), 1, false, 0, ""},
      {"nItems", BYTES(1), 1, false, 0, ""},
      {"Number of WPs with a specific XTE Limit or Nav. Method", BYTES(2), 1, false, 0, ""}

      ,
      {"Database ID", BYTES(1), 1, false, 0, ""},
      {"Route ID", BYTES(1), 1, false, 0, ""},
      {"RPS#", BYTES(1), 1, false, 0, ""},
      {"XTE limit in the leg after WP", BYTES(2), 1, false, 0, ""},
      {"Nav. Method in the leg after WP", 4, 1, false, 0, ""},
      {"Reserved", 4, RES_BINARY, false, 0, ""},
      {0}}}

    ,
    {"Route and WP Service - WP Comment",
     130070,
     PACKET_INCOMPLETE | PACKET_NOT_SEEN,
     PACKET_FAST,
     8,
     2,
     {{"Start ID", BYTES(1), 1, false, 0, ""},
      {"nItems", BYTES(1), 1, false, 0, ""},
      {"Number of WPs with Comments", BYTES(2), 1, false, 0, ""},
      {"Database ID", BYTES(1), 1, false, 0, ""},
      {"Route ID", BYTES(1), 1, false, 0, ""}

      ,
      {"WP ID / RPS#", BYTES(1), 1, false, 0, ""},
      {"Comment", BYTES(8), RES_ASCII, false, 0, ""},
      {0}}}

    ,
    {"Route and WP Service - Route Comment",
     130071,
     PACKET_INCOMPLETE | PACKET_NOT_SEEN,
     PACKET_FAST,
     8,
     2,
     {{"Start Route ID", BYTES(1), 1, false, 0, ""},
      {"nItems", BYTES(1), 1, false, 0, ""},
      {"Number of Routes with Comments", BYTES(2), 1, false, 0, ""},
      {"Database ID", BYTES(1), 1, false, 0, ""}

      ,
      {"Route ID", BYTES(1), 1, false, 0, ""},
      {"Comment", BYTES(8), RES_ASCII, false, 0, ""},
      {0}}}

    ,
    {"Route and WP Service - Database Comment",
     130072,
     PACKET_INCOMPLETE | PACKET_NOT_SEEN,
     PACKET_FAST,
     8,
     2,
     {{"Start Database ID", BYTES(1), 1, false, 0, ""},
      {"nItems", BYTES(1), 1, false, 0, ""},
      {"Number of Databases with Comments", BYTES(2), 1, false, 0, ""}

      ,
      {"Database ID", BYTES(1), 1, false, 0, ""},
      {"Comment", BYTES(8), RES_ASCII, false, 0, ""},
      {0}}}

    ,
    {"Route and WP Service - Radius of Turn",
     130073,
     PACKET_INCOMPLETE | PACKET_NOT_SEEN,
     PACKET_FAST,
     8,
     2,
     {{"Start RPS#", BYTES(1), 1, false, 0, ""},
      {"nItems", BYTES(1), 1, false, 0, ""},
      {"Number of WPs with a specific Radius of Turn", BYTES(2), 1, false, 0, ""},
      {"Database ID", BYTES(1), 1, false, 0, ""},
      {"Route ID", BYTES(1), 1, false, 0, ""}

      ,
      {"RPS#", BYTES(1), 1, false, 0, ""},
      {"Radius of Turn", BYTES(2), 1, false, 0, ""},
      {0}}}

    ,
    {"Route and WP Service - WP List - WP Name & Position",
     130074,
     PACKET_INCOMPLETE | PACKET_NOT_SEEN,
     PACKET_FAST,
     8,
     4,
     {{"Start WP ID", BYTES(1), 1, false, 0, ""},
      {"nItems", BYTES(1), 1, false, 0, ""},
      {"Number of valid WPs in the WP-List", BYTES(2), 1, false, 0, ""},
      {"Database ID", BYTES(1), 1, false, 0, ""},
      {"Reserved", BYTES(1), RES_BINARY, false, 0, "reserved"}

      ,
      {"WP ID", BYTES(1), 1, false, 0, ""},
      {"WP Name", BYTES(8), RES_ASCII, false, 0, ""},
      {"WP Latitude", BYTES(4), RES_LATITUDE, true, "deg", ""},
      {"WP Longitude", BYTES(4), RES_LONGITUDE, true, "deg", ""},
      {0}}}

    /* http://askjackrabbit.typepad.com/ask_jack_rabbit/page/7/ */
    ,
    {"Wind Data",
     130306,
     PACKET_COMPLETE,
     PACKET_SINGLE,
     8,
     0,
     {{"SID", BYTES(1), 1, false, 0, ""},
      {"Wind Speed", BYTES(2), 0.01, false, "m/s", ""},
      {"Wind Angle", BYTES(2), RES_RADIANS, false, "rad", ""},
      {"Reference", 3, RES_LOOKUP, false, LOOKUP_WIND_REFERENCE, ""},
      {"Reserved", 5 + BYTES(2), RES_BINARY, false, 0, ""},
      {0}}}

    /* Water temperature, Transducer Measurement */
    ,
    {"Environmental Parameters",
     130310,
     PACKET_COMPLETE,
     PACKET_SINGLE,
     8,
     0,
     {{"SID", BYTES(1), 1, false, 0, ""},
      {"Water Temperature", BYTES(2), RES_TEMPERATURE, false, "K", ""},
      {"Outside Ambient Air Temperature", BYTES(2), RES_TEMPERATURE, false, "K", ""},
      {"Atmospheric Pressure", BYTES(2), RES_PRESSURE, false, "hPa", ""},
      {"Reserved", BYTES(1), RES_BINARY, false, 0, ""},
      {0}}}

    ,
    {"Environmental Parameters",
     130311,
     PACKET_COMPLETE,
     PACKET_SINGLE,
     8,
     0,
     {{"SID", BYTES(1), 1, false, 0, ""},
      {"Temperature Source", 6, RES_LOOKUP, false, LOOKUP_TEMPERATURE_SOURCE, ""},
      {"Humidity Source", 2, RES_LOOKUP, false, LOOKUP_HUMIDITY_SOURCE, ""},
      {"Temperature", BYTES(2), RES_TEMPERATURE, false, "K", ""},
      {"Humidity", BYTES(2), RES_PERCENTAGE, true, "%", ""},
      {"Atmospheric Pressure", BYTES(2), RES_PRESSURE, false, "hPa", ""},
      {0}}}

    ,
    {"Temperature",
     130312,
     PACKET_COMPLETE,
     PACKET_SINGLE,
     8,
     0,
     {{"SID", BYTES(1), 1, false, 0, ""},
      {"Instance", BYTES(1), 1, false, 0, ""},
      {"Source", BYTES(1), RES_LOOKUP, false, LOOKUP_TEMPERATURE_SOURCE, ""},
      {"Actual Temperature", BYTES(2), RES_TEMPERATURE, false, "K", ""},
      {"Set Temperature", BYTES(2), RES_TEMPERATURE, false, "K", ""},
      {0}}}

    ,
    {"Humidity",
     130313,
     PACKET_COMPLETE,
     PACKET_SINGLE,
     8,
     0,
     {{"SID", BYTES(1), 1, false, 0, ""},
      {"Instance", BYTES(1), 1, false, 0, ""},
      {"Source", BYTES(1), RES_LOOKUP, false, LOOKUP_HUMIDITY_SOURCE, ""},
      {"Actual Humidity", BYTES(2), RES_PERCENTAGE, true, "%", ""},
      {"Set Humidity", BYTES(2), RES_PERCENTAGE, true, "%", ""},
      {0}}}

    ,
    {"Actual Pressure",
     130314,
     PACKET_COMPLETE,
     PACKET_SINGLE,
     8,
     0,
     {{"SID", BYTES(1), 1, false, 0, ""},
      {"Instance", BYTES(1), 1, false, 0, ""},
      {"Source", BYTES(1), RES_LOOKUP, false, LOOKUP_PRESSURE_SOURCE, ""},
      {"Pressure", BYTES(4), RES_PRESSURE_HIRES, false, "dPa", ""},
      {0}}}

    ,
    {"Set Pressure",
     130315,
     PACKET_COMPLETE,
     PACKET_SINGLE,
     8,
     0,
     {{"SID", BYTES(1), 1, false, 0, ""},
      {"Instance", BYTES(1), 1, false, 0, ""},
      {"Source", BYTES(1), RES_LOOKUP, false, LOOKUP_PRESSURE_SOURCE, ""},
      {"Pressure", BYTES(4), RES_PRESSURE_HIRES, false, "dPa", ""},
      {0}}}

    ,
    {"Temperature Extended Range",
     130316,
     PACKET_COMPLETE,
     PACKET_SINGLE,
     8,
     0,
     {{"SID", BYTES(1), 1, false, 0, ""},
      {"Instance", BYTES(1), 1, false, 0, ""},
      {"Source", BYTES(1), RES_LOOKUP, false, LOOKUP_TEMPERATURE_SOURCE, ""},
      {"Temperature", BYTES(3), RES_TEMPERATURE_HIRES, false, "K", ""},
      {"Set Temperature", BYTES(2), RES_TEMPERATURE_HIGH, false, "K", ""},
      {0}}}

    ,
    {"Tide Station Data",
     130320,
     PACKET_COMPLETE,
     PACKET_FAST,
     20,
     0,
     {{"Mode", 4, RES_LOOKUP, false, LOOKUP_RESIDUAL_MODE, ""},
      {"Tide Tendency", 2, RES_LOOKUP, false, ",0=Falling,1=Rising", ""},
      {"Reserved", 2, RES_BINARY, false, 0, ""},
      {"Measurement Date", BYTES(2), RES_DATE, false, "days", "Days since January 1, 1970"},
      {"Measurement Time", BYTES(4), RES_TIME, false, "s", "Seconds since midnight"},
      {"Station Latitude", BYTES(4), RES_LATITUDE, true, "deg", ""},
      {"Station Longitude", BYTES(4), RES_LONGITUDE, true, "deg", ""},
      {"Tide Level", BYTES(2), 0.001, true, "m", "Relative to MLLW"},
      {"Tide Level standard deviation", BYTES(2), 0.01, false, "m", ""},
      {"Station ID", BYTES(2), RES_STRING, false, 0, ""},
      {"Station Name", BYTES(2), RES_STRING, false, 0, ""},
      {0}}}

    ,
    {"Salinity Station Data",
     130321,
     PACKET_COMPLETE | PACKET_NOT_SEEN,
     PACKET_FAST,
     22,
     0,
     {{"Mode", 4, RES_LOOKUP, false, LOOKUP_RESIDUAL_MODE, ""},
      {"Reserved", 4, RES_BINARY, false, 0, ""},
      {"Measurement Date", BYTES(2), RES_DATE, false, "days", "Days since January 1, 1970"},
      {"Measurement Time", BYTES(4), RES_TIME, false, "s", "Seconds since midnight"},
      {"Station Latitude", BYTES(4), RES_LATITUDE, true, "deg", ""},
      {"Station Longitude", BYTES(4), RES_LONGITUDE, true, "deg", ""},
      {"Salinity",
       BYTES(4),
       RES_FLOAT,
       true,
       "ppt",
       "The average Salinity of ocean water is about 35 grams of salts per kilogram of sea water (g/kg), usually written as 35 ppt "
       "which is read as 35 parts per thousand."},
      {"Water Temperature", BYTES(2), RES_TEMPERATURE, false, "K", ""},
      {"Station ID", BYTES(2), RES_STRING, false, 0, ""},
      {"Station Name", BYTES(2), RES_STRING, false, 0, ""},
      {0}}}

    ,
    {"Current Station Data",
     130322,
     PACKET_INCOMPLETE | PACKET_NOT_SEEN,
     PACKET_FAST,
     8,
     0,
     {{"Mode", 4, 1, false, 0, ""},
      {"Reserved", 4, RES_BINARY, false, 0, ""},
      {"Measurement Date", BYTES(2), RES_DATE, false, "days", "Days since January 1, 1970"},
      {"Measurement Time", BYTES(4), RES_TIME, false, "s", "Seconds since midnight"},
      {"Station Latitude", BYTES(4), RES_LATITUDE, true, "deg", ""},
      {"Station Longitude", BYTES(4), RES_LONGITUDE, true, "deg", ""},
      {"Measurement Depth", BYTES(4), 0.01, false, "m", "Depth below transducer"},
      {"Current speed", BYTES(2), 0.01, false, "m/s", ""},
      {"Current flow direction", BYTES(2), RES_RADIANS, false, "rad", ""},
      {"Water Temperature", BYTES(2), RES_TEMPERATURE, false, "K", ""},
      {"Station ID", BYTES(2), RES_STRING, false, 0, ""},
      {"Station Name", BYTES(2), RES_STRING, false, 0, ""},
      {0}}}

    ,
    {"Meteorological Station Data",
     130323,
     PACKET_INCOMPLETE | PACKET_NOT_SEEN,
     PACKET_FAST,
     0x1e,
     0,
     {{"Mode", 4, 1, false, 0, ""},
      {"Reserved", 4, RES_BINARY, false, 0, ""},
      {"Measurement Date", BYTES(2), RES_DATE, false, "days", "Days since January 1, 1970"},
      {"Measurement Time", BYTES(4), RES_TIME, false, "s", "Seconds since midnight"},
      {"Station Latitude", BYTES(4), RES_LATITUDE, true, "deg", ""},
      {"Station Longitude", BYTES(4), RES_LONGITUDE, true, "deg", ""},
      {"Wind Speed", BYTES(2), 0.01, false, "m/s", ""},
      {"Wind Direction", BYTES(2), RES_RADIANS, false, "rad", ""},
      {"Wind Reference", 3, RES_LOOKUP, false, LOOKUP_WIND_REFERENCE, ""},
      {"Reserved", 5, RES_BINARY, false, "", "reserved"},
      {"Wind Gusts", BYTES(2), 0.01, false, "m/s", ""},
      {"Atmospheric Pressure", BYTES(2), RES_PRESSURE, false, "hPa", ""},
      {"Ambient Temperature", BYTES(2), RES_TEMPERATURE, false, "K", ""},
      {"Station ID", BYTES(2), RES_STRING, false, 0, ""},
      {"Station Name", BYTES(2), RES_STRING, false, 0, ""},
      {0}}}

    ,
    {"Moored Buoy Station Data",
     130324,
     PACKET_INCOMPLETE | PACKET_NOT_SEEN,
     PACKET_FAST,
     8,
     0,
     {{"Mode", 4, 1, false, 0, ""},
      {"Reserved", 4, RES_BINARY, false, 0, ""},
      {"Measurement Date", BYTES(2), RES_DATE, false, "days", "Days since January 1, 1970"},
      {"Measurement Time", BYTES(4), RES_TIME, false, "s", "Seconds since midnight"},
      {"Station Latitude", BYTES(4), RES_LATITUDE, true, "deg", ""},
      {"Station Longitude", BYTES(4), RES_LONGITUDE, true, "deg", ""},
      {"Wind Speed", BYTES(2), 0.01, false, "m/s", ""},
      {"Wind Direction", BYTES(2), RES_RADIANS, false, "rad", ""},
      {"Wind Reference", 3, RES_LOOKUP, false, LOOKUP_WIND_REFERENCE, ""},
      {"Reserved", 5, RES_BINARY, false, "", "reserved"},
      {"Wind Gusts", BYTES(2), 0.01, false, "m/s", ""},
      {"Wave Height", BYTES(2), 1, false, 0, ""},
      {"Dominant Wave Period", BYTES(2), 1, false, 0, ""},
      {"Atmospheric Pressure", BYTES(2), RES_PRESSURE, false, "hPa", ""},
      {"Pressure Tendency Rate", BYTES(2), 1, false, "", ""},
      {"Air Temperature", BYTES(2), RES_TEMPERATURE, false, "K", ""},
      {"Water Temperature", BYTES(2), RES_TEMPERATURE, false, "K", ""},
      {"Station ID", BYTES(8), RES_ASCII, false, 0, ""},
      {0}}}

    ,
    {"Payload Mass", 130560, PACKET_INCOMPLETE | PACKET_NOT_SEEN, PACKET_FAST, 0, 0, {{0}}}

    /* http://www.nmea.org/Assets/20130905%20amendment%20at%202000%20201309051%20watermaker%20input%20setting%20and%20status%20pgn%20130567.pdf

    This PGN may be requested or used to command and configure a number of Watermaker controls. The Command Group Function PGN
    126208 is used perform the following: start/stop a production, start/stop rinse or flush operation , start/stop low and high
    pressure pump and perform an emergency stop. The Request Group Function PGN 126208 or ISO Request PGN 059904 may be used to
    request this PGN. This PGN also provides Watermaker status and measurement information. The PGN is broadcast periodically.

    */
    ,
    {"Watermaker Input Setting and Status",
     130567,
     PACKET_COMPLETE,
     PACKET_FAST,
     24,
     0,
     {{"Watermaker Operating State",
       6,
       RES_LOOKUP,
       false,
       ",0=Stopped,1=Starting,2=Running,3=Stopping,4=Flushing,5=Rinsing,6=Initiating,7=Manual Mode,62=Error,63=Unavailable",
       ""},
      {"Production Start/Stop", 2, RES_LOOKUP, false, LOOKUP_YES_NO, ""},
      {"Rinse Start/Stop", 2, RES_LOOKUP, false, LOOKUP_YES_NO, ""},
      {"Low Pressure Pump Status", 2, RES_LOOKUP, false, LOOKUP_YES_NO, ""},
      {"High Pressure Pump Status", 2, RES_LOOKUP, false, LOOKUP_YES_NO, ""},
      {"Emergency Stop", 2, RES_LOOKUP, false, LOOKUP_YES_NO, ""},
      {"Product Solenoid Valve Status", 2, RES_LOOKUP, false, LOOKUP_OK_WARNING, ""},
      {"Flush Mode Status", 2, RES_LOOKUP, false, LOOKUP_YES_NO, ""},
      {"Salinity Status", 2, RES_LOOKUP, false, LOOKUP_OK_WARNING, ""},
      {"Sensor Status", 2, RES_LOOKUP, false, LOOKUP_OK_WARNING, ""},
      {"Oil Change Indicator Status", 2, RES_LOOKUP, false, LOOKUP_OK_WARNING, ""},
      {"Filter Status", 2, RES_LOOKUP, false, LOOKUP_OK_WARNING, ""},
      {"System Status", 2, RES_LOOKUP, false, LOOKUP_OK_WARNING, ""},
      {"Reserved", 2, RES_BINARY, false, 0, "Reserved"},
      {"Salinity", BYTES(2), RES_INTEGER, false, "ppm", ""},
      {"Product Water Temperature", BYTES(2), RES_TEMPERATURE, false, "K", ""},
      {"Pre-filter Pressure", BYTES(2), RES_PRESSURE, false, "hPa", ""},
      {"Post-filter Pressure", BYTES(2), RES_PRESSURE, false, "hPa", ""},
      {"Feed Pressure", BYTES(2), RES_PRESSURE, true, "kPa", ""},
      {"System High Pressure", BYTES(2), RES_PRESSURE, false, "kPa", ""},
      {"Product Water Flow", BYTES(2), 0.1, true, "L/h", ""},
      {"Brine Water Flow", BYTES(2), 0.1, true, "L/h", ""},
      {"Run Time", BYTES(4), RES_INTEGER, false, "s", ""},
      {0}}}

    /* https://www.nmea.org/Assets/20160725%20corrigenda%20pgn%20130569%20published.pdf */
    ,
    {"Current Status and File",
     130569,
     PACKET_INCOMPLETE | PACKET_NOT_SEEN,
     PACKET_FAST,
     233,
     0,
     {{"Zone", BYTES(1), RES_LOOKUP, false, LOOKUP_ENTERTAINMENT_ZONE, ""},
      {"Source", 8, RES_LOOKUP, false, LOOKUP_ENTERTAINMENT_SOURCE, ""},
      {"Number", BYTES(1), RES_INTEGER, false, 0, "Source number per type"},
      {"ID", BYTES(4), RES_INTEGER, false, 0, "Unique file ID"},
      {"Play status", BYTES(1), RES_LOOKUP, false, LOOKUP_ENTERTAINMENT_PLAY_STATUS, ""},
      {"Elapsed Track Time", BYTES(2), RES_TIME, false, "s", ""},
      {"Track Time", BYTES(2), RES_TIME, false, "s", ""},
      {"Repeat Status", 4, RES_LOOKUP, false, LOOKUP_ENTERTAINMENT_REPEAT_STATUS, ""},
      {"Shuffle Status", 4, RES_LOOKUP, false, LOOKUP_ENTERTAINMENT_SHUFFLE_STATUS, ""},
      {"Save Favorite Number", BYTES(1), RES_INTEGER, false, 0, "Used to command AV to save current station as favorite"},
      {"Play Favorite Number", BYTES(2), RES_INTEGER, false, 0, "Used to command AV to play indicated favorite station"},
      {"Thumbs Up/Down", BYTES(1), RES_INTEGER, false, LOOKUP_ENTERTAINMENT_LIKE_STATUS, ""},
      {"Signal Strength", BYTES(1), RES_INTEGER, false, "%", ""},
      {"Radio Frequency", BYTES(4), 10, false, "Hz", ""},
      {"HD Frequency Multicast", BYTES(1), RES_INTEGER, false, 0, "Digital sub channel"},
      {"Delete Favorite Number", BYTES(1), RES_INTEGER, false, 0, "Used to command AV to delete current station as favorite"},
      {"Total Number of Tracks", BYTES(2), RES_INTEGER, false, 0, ""},
      {0}}}

    /* https://www.nmea.org/Assets/20160715%20corrigenda%20entertainment%20pgns%20.pdf */

    ,
    {"Library Data File",
     130570,
     PACKET_INCOMPLETE | PACKET_NOT_SEEN,
     PACKET_FAST,
     233,
     0,
     {{"Source", 8, RES_LOOKUP, false, LOOKUP_ENTERTAINMENT_SOURCE, ""},
      {"Number", BYTES(1), RES_INTEGER, false, 0, "Source number per type"},
      {"ID", BYTES(4), RES_INTEGER, false, 0, "Unique file ID"},
      {"Type", BYTES(1), RES_LOOKUP, false, LOOKUP_ENTERTAINMENT_TYPE, ""},
      {"Name", BYTES(2), RES_STRINGLAU, false, 0, ""},
      {"Track", BYTES(2), RES_INTEGER, false, 0, ""},
      {"Station", BYTES(2), RES_INTEGER, false, 0, ""},
      {"Favorite", BYTES(1), RES_INTEGER, false, 0, ""},
      {"Radio frequency", BYTES(4), 10., false, "Hz", ""},
      {"HD Frequency", BYTES(1), RES_INTEGER, false, 0, ""},
      {"Zone", BYTES(1), RES_LOOKUP, false, LOOKUP_ENTERTAINMENT_ZONE, ""},
      {"In play queue", 2, RES_LOOKUP, false, LOOKUP_YES_NO, ""},
      {"Lock status", 2, RES_LOOKUP, false, ",0=Unlocked,1=Locked", "Sirius XM only"},
      {"Reserved", 4, RES_BINARY, false, 0, "Reserved"},
      {"Artist", BYTES(2), RES_STRINGLAU, false, 0, ""},
      {"Album", BYTES(2), RES_STRINGLAU, false, 0, ""},
      {"Station", BYTES(2), RES_STRINGLAU, false, 0, ""},
      {0}}}

    ,
    {"Library Data Group",
     130571,
     PACKET_INCOMPLETE | PACKET_NOT_SEEN,
     PACKET_FAST,
     233,
     2,
     {
         {"Source", 8, RES_LOOKUP, false, LOOKUP_ENTERTAINMENT_SOURCE, ""},
         {"Number", BYTES(1), RES_INTEGER, false, 0, "Source number per type"},
         {"Zone", BYTES(1), RES_LOOKUP, false, LOOKUP_ENTERTAINMENT_ZONE, ""},
         {"Group ID", BYTES(4), RES_INTEGER, false, 0, "Unique group ID"},
         {"ID offset", BYTES(2), RES_INTEGER, false, 0, "First ID in this PGN"},
         {"ID count", BYTES(2), RES_INTEGER, false, 0, "Number of IDs in this PGN"},
         {"Total ID count", BYTES(2), RES_INTEGER, false, 0, "Total IDs in group"},
         {"ID type", BYTES(1), RES_LOOKUP, false, ",0=Group,1=File,2=Encrypted group,3=Encrypted file", ""},
         {"ID", BYTES(4), RES_INTEGER, false, 0, ""},
         {"Name", BYTES(2), RES_STRINGLAU, false, 0, ""}
         // TODO: Add support for extra fields *after* the repeating fields.
         // The NMEA, in all its wisdom, suddenly feels a repeating field PGN can act to different rules. Sigh.
         // , { "Artist", BYTES(2), RES_STRINGLAU, false, 0, "" }
     }}

    ,
    {"Library Data Search",
     130572,
     PACKET_INCOMPLETE | PACKET_NOT_SEEN,
     PACKET_FAST,
     233,
     0,
     {{"Source", 8, RES_LOOKUP, false, LOOKUP_ENTERTAINMENT_SOURCE, ""},
      {"Number", BYTES(1), RES_INTEGER, false, 0, "Source number per type"},
      {"Group ID", BYTES(4), RES_INTEGER, false, 0, "Unique group ID"},
      {"Group type 1", BYTES(1), RES_LOOKUP, false, LOOKUP_ENTERTAINMENT_GROUP, ""},
      {"Group name 1", BYTES(2), RES_STRINGLAU, false, 0, ""},
      {"Group type 2", BYTES(1), RES_LOOKUP, false, LOOKUP_ENTERTAINMENT_GROUP, ""},
      {"Group name 2", BYTES(2), RES_STRINGLAU, false, 0, ""},
      {"Group type 3", BYTES(1), RES_LOOKUP, false, LOOKUP_ENTERTAINMENT_GROUP, ""},
      {"Group name 3", BYTES(2), RES_STRINGLAU, false, 0, ""},
      {0}}}

    ,
    {"Supported Source Data",
     130573,
     PACKET_INCOMPLETE | PACKET_NOT_SEEN,
     PACKET_FAST,
     233,
     10,
     {{"ID offset", BYTES(2), RES_INTEGER, false, 0, "First ID in this PGN"},
      {"ID count", BYTES(2), RES_INTEGER, false, 0, "Number of IDs in this PGN"},
      {"Total ID count", BYTES(2), RES_INTEGER, false, 0, "Total IDs in group"},
      {"ID", BYTES(1), RES_INTEGER, false, 0, "Source ID"},
      {"Source", 8, RES_LOOKUP, false, LOOKUP_ENTERTAINMENT_SOURCE, ""},
      {"Number", BYTES(1), RES_INTEGER, false, 0, "Source number per type"},
      {"Name", BYTES(2), RES_STRINGLAU, false, 0, ""},
      {"Play support", BYTES(2), RES_BITFIELD, false, LOOKUP_ENTERTAINMENT_PLAY_STATUS, ""},
      {"Browse support", BYTES(2), RES_BITFIELD, false, LOOKUP_ENTERTAINMENT_GROUP, ""},
      {"Thumbs support", 2, RES_LOOKUP, false, LOOKUP_YES_NO, ""},
      {"Connected", 2, RES_LOOKUP, false, LOOKUP_YES_NO, ""},
      {"Repeat support", 2, RES_BITFIELD, false, ",1=Song,2=Play Queue", ""},
      {"Shuffle support", 2, RES_BITFIELD, false, ",1=Play Queue,2=All", ""},
      {0}}}

    ,
    {"Supported Zone Data",
     130574,
     PACKET_INCOMPLETE | PACKET_NOT_SEEN,
     PACKET_FAST,
     233,
     2,
     {{"First zone ID", BYTES(1), RES_INTEGER, false, 0, "First Zone in this PGN"},
      {"Zone count", BYTES(1), RES_INTEGER, false, 0, "Number of Zones in this PGN"},
      {"Total zone count", BYTES(1), RES_INTEGER, false, 0, "Total Zones supported by this device"},
      {"Zone ID", BYTES(1), RES_LOOKUP, false, LOOKUP_ENTERTAINMENT_ZONE, ""},
      {"Name", BYTES(2), RES_STRINGLAU, false, 0, ""},
      {0}}}

    ,
    {"Small Craft Status",
     130576,
     PACKET_INCOMPLETE | PACKET_NOT_SEEN,
     PACKET_SINGLE,
     2,
     0,
     {{"Port trim tab", BYTES(1), 1, true, 0, ""}, {"Starboard trim tab", BYTES(1), 1, true, 0, ""}, {0}}}

    ,
    {"Direction Data",
     130577,
     PACKET_INCOMPLETE | PACKET_NOT_SEEN,
     PACKET_FAST,
     14,
     0,
     {{"Data Mode", 4, RES_LOOKUP, false, LOOKUP_RESIDUAL_MODE, ""},
      {"COG Reference", 2, RES_LOOKUP, false, LOOKUP_DIRECTION_REFERENCE, ""},
      {"Reserved", 2, RES_BINARY, false, 0, "Reserved"},
      {"SID", BYTES(1), 1, false, 0, ""}
      /* So far, 2 bytes. Very sure of this given molly rose data */
      ,
      {"COG", BYTES(2), RES_RADIANS, false, "rad", ""},
      {"SOG", BYTES(2), 0.01, false, "m/s", ""},
      {"Heading", BYTES(2), RES_RADIANS, false, "rad", ""},
      {"Speed through Water", BYTES(2), 0.01, false, "m/s", ""},
      {"Set", BYTES(2), RES_RADIANS, false, "rad", ""},
      {"Drift", BYTES(2), 0.01, false, "m/s", ""},
      {0}}}

    ,
    {"Vessel Speed Components",
     130578,
     PACKET_COMPLETE,
     PACKET_FAST,
     12,
     0,
     {{"Longitudinal Speed, Water-referenced", BYTES(2), 0.001, true, "m/s", ""},
      {"Transverse Speed, Water-referenced", BYTES(2), 0.001, true, "m/s", ""},
      {"Longitudinal Speed, Ground-referenced", BYTES(2), 0.001, true, "m/s", ""},
      {"Transverse Speed, Ground-referenced", BYTES(2), 0.001, true, "m/s", ""},
      {"Stern Speed, Water-referenced", BYTES(2), 0.001, true, "m/s", ""},
      {"Stern Speed, Ground-referenced", BYTES(2), 0.001, true, "m/s", ""},
      {0}}}

    ,
    {"System Configuration",
     130579,
     PACKET_FIELD_LENGTHS_UNKNOWN | PACKET_NOT_SEEN,
     PACKET_FAST,
     (48 / 8 + 2),
     0,
     {{"Power", 2, RES_LOOKUP, false, LOOKUP_YES_NO, ""},
      {"Default Settings",
       2,
       RES_LOOKUP,
       false,
       ",0=Save current settings as user default,1=Load user default,2=Load Manufacturer default",
       ""},
      {"Tuner regions",
       4,
       RES_LOOKUP,
       false,
       ",0=USA,1=Europe,2=Asia,3=Middle East,4=Latin America,5=Australia,6=Russia,7=Japan",
       ""},
      {"Max favorites", BYTES(1), RES_INTEGER, false, 0, ""},
      {"Video protocols", 4, RES_BITFIELD, false, ",0=PAL,1=NTSC", ""},
      {"Reserved", 44, RES_BINARY, false, 0, "Reserved"},
      {0}}}

    ,
    {"System Configuration (deprecated)",
     130580,
     PACKET_FIELD_LENGTHS_UNKNOWN | PACKET_NOT_SEEN,
     PACKET_FAST,
     2,
     0,
     {{"Power", 2, RES_LOOKUP, false, LOOKUP_YES_NO, ""},
      {"Default Settings",
       2,
       RES_LOOKUP,
       false,
       ",0=Save current settings as user default,1=Load user default,2=Load Manufacturer default",
       ""},
      {"Tuner regions",
       4,
       RES_LOOKUP,
       false,
       ",0=USA,1=Europe,2=Asia,3=Middle East,4=Latin America,5=Australia,6=Russia,7=Japan",
       ""},
      {"Max favorites", BYTES(1), RES_INTEGER, false, 0, ""},
      {0}}}

    ,
    {"Zone Configuration (deprecated)",
     130581,
     PACKET_FIELD_LENGTHS_UNKNOWN | PACKET_NOT_SEEN,
     PACKET_FAST,
     14,
     2,
     {{"First zone ID", BYTES(1), RES_INTEGER, false, 0, "First Zone in this PGN"},
      {"Zone count", BYTES(1), RES_INTEGER, false, 0, "Number of Zones in this PGN"},
      {"Total zone count", BYTES(1), RES_INTEGER, false, 0, "Total Zones supported by this device"},
      {"Zone ID", BYTES(1), RES_LOOKUP, false, LOOKUP_ENTERTAINMENT_ZONE, ""},
      {"Zone name", BYTES(2), RES_STRINGLAU, false, 0, ""},
      {0}}}

    ,
    {"Zone Volume",
     130582,
     PACKET_FIELD_LENGTHS_UNKNOWN | PACKET_NOT_SEEN,
     PACKET_FAST,
     4,
     0,
     {{"Zone ID", BYTES(1), RES_LOOKUP, false, LOOKUP_ENTERTAINMENT_ZONE, ""},
      {"Volume", BYTES(1), RES_INTEGER, false, "%", ""},
      {"Volume change", 2, RES_LOOKUP, false, ",0=Up,1=Down", "Write only"},
      {"Mute", 2, RES_LOOKUP, false, LOOKUP_YES_NO, ""},
      {"Reserved", 4, RES_BINARY, false, 0, "Reserved"},
      {"Channel", 8, RES_LOOKUP, false, LOOKUP_ENTERTAINMENT_CHANNEL, ""},
      {0}}}

    ,
    {"Available Audio EQ presets",
     130583,
     PACKET_FIELD_LENGTHS_UNKNOWN | PACKET_NOT_SEEN,
     PACKET_FAST,
     233,
     2,
     {{"First preset", BYTES(1), RES_INTEGER, false, 0, "First preset in this PGN"},
      {"Preset count", BYTES(1), RES_INTEGER, false, 0, ""},
      {"Total preset count", BYTES(1), RES_INTEGER, false, 0, ""},
      {"Preset type", BYTES(1), RES_LOOKUP, false, LOOKUP_ENTERTAINMENT_EQ, ""},
      {"Preset name", BYTES(2), RES_STRINGLAU, false, 0, ""},
      {0}}}

    ,
    {"Available Bluetooth addresses",
     130584,
     PACKET_FIELD_LENGTHS_UNKNOWN | PACKET_NOT_SEEN,
     PACKET_FAST,
     233,
     3,
     {{"First address", BYTES(1), RES_INTEGER, false, 0, "First address in this PGN"},
      {"Address count", BYTES(1), RES_INTEGER, false, 0, ""},
      {"Total address count", BYTES(1), RES_INTEGER, false, 0, ""},
      {"Bluetooth address", BYTES(6), RES_INTEGER, false, 0, ""},
      {"Status", BYTES(1), RES_LOOKUP, false, ",0=Connected,1=Not connected,2=Not paired", ""},
      {"Device name", BYTES(2), RES_STRINGLAU, false, 0, ""},
      {"Signal strength", BYTES(1), RES_INTEGER, false, "%", ""},
      {0}}}

    ,
    {"Bluetooth source status",
     130585,
     PACKET_FIELD_LENGTHS_UNKNOWN | PACKET_NOT_SEEN,
     PACKET_FAST,
     233,
     0,
     {{"Source number", BYTES(1), RES_INTEGER, false, 0, ""},
      {"Status", 4, RES_LOOKUP, false, ",0=Reserved,1=Connected,2=Connecting,3=Not connected", ""},
      {"Forget device", 2, RES_LOOKUP, false, LOOKUP_YES_NO, ""},
      {"Discovering", 2, RES_LOOKUP, false, LOOKUP_YES_NO, ""},
      {"Bluetooth address", BYTES(6), RES_INTEGER, false, 0, ""},
      {0}}}

    ,
    {"Zone Configuration",
     130586,
     PACKET_FIELD_LENGTHS_UNKNOWN | PACKET_NOT_SEEN,
     PACKET_FAST,
     14,
     2,
     {{"Zone ID", BYTES(1), RES_LOOKUP, false, LOOKUP_ENTERTAINMENT_ZONE, ""},
      {"Volume limit", BYTES(1), RES_INTEGER, false, "%", ""},
      {"Fade", BYTES(1), RES_INTEGER, true, "%", ""},
      {"Balance", BYTES(1), RES_INTEGER, true, "%", ""},
      {"Sub volume", BYTES(1), RES_INTEGER, true, "%", ""},
      {"EQ - Treble", BYTES(1), RES_INTEGER, true, "%", ""},
      {"EQ - Mid range", BYTES(1), RES_INTEGER, true, "%", ""},
      {"EQ - Bass", BYTES(1), RES_INTEGER, true, "%", ""},
      {"Preset type", BYTES(1), RES_LOOKUP, false, LOOKUP_ENTERTAINMENT_EQ, ""},
      {"Audio filter", BYTES(1), RES_LOOKUP, false, LOOKUP_ENTERTAINMENT_FILTER, ""},
      {"High pass filter frequency", BYTES(2), RES_INTEGER, false, "Hz", ""},
      {"Low pass filter frequency", BYTES(2), RES_INTEGER, false, "Hz", ""},
      {"Channel", 8, RES_LOOKUP, false, LOOKUP_ENTERTAINMENT_CHANNEL, ""},
      {0}}}

    /* proprietary PDU2 (non addressed) fast packet PGN range 0x1FF00 to 0x1FFFF (130816 - 131071) */
    ,
    {"SonicHub: Init #2",
     130816,
     PACKET_INCOMPLETE | PACKET_NOT_SEEN,
     PACKET_FAST,
     9,
     0,
     {{"Manufacturer Code", 11, RES_MANUFACTURER, false, "=275", "Navico"},
      {"Reserved", 2, RES_NOTUSED, false, 0, ""},
      {"Industry Code", 3, RES_LOOKUP, false, "=4", "Marine Industry"},
      {"Reserved", BYTES(1), RES_NOTUSED, false, 0, ""},
      {"Proprietary ID", BYTES(1), RES_LOOKUP, false, "=1", "Init #2"},
      {"Control", BYTES(1), RES_LOOKUP, false, ",0=Set,128=Ack", ""},
      {"A", BYTES(2), RES_INTEGER, false, 0, ""},
      {"B", BYTES(2), RES_INTEGER, false, 0, ""},
      {0}}}

    ,
    {"SonicHub: AM Radio",
     130816,
     PACKET_INCOMPLETE | PACKET_NOT_SEEN,
     PACKET_FAST,
     0x40,
     0,
     {{"Manufacturer Code", 11, RES_MANUFACTURER, false, "=275", "Navico"},
      {"Reserved", 2, RES_NOTUSED, false, 0, ""},
      {"Industry Code", 3, RES_LOOKUP, false, "=4", "Marine Industry"},
      {"Reserved", BYTES(1), RES_NOTUSED, false, 0, ""},
      {"Proprietary ID", BYTES(1), RES_LOOKUP, false, "=4", "AM Radio"},
      {"Control", BYTES(1), RES_LOOKUP, false, ",0=Set,128=Ack", ""},
      {"Item", BYTES(1), RES_LOOKUP, false, ",1=Seeking up,2=Tuned,3=Seeking down", ""},
      {"Frequency", BYTES(4), 0.001, false, "kHz", ""},
      {"Noise level", 2, 1, false, 0, ""} // Not sure about this
      ,
      {"Signal level", 4, 1, false, 0, ""} // ... and this, doesn't make complete sense compared to display
      ,
      {"Reserved", 2, RES_BINARY, false, 0, ""},
      {"Text", BYTES(32), RES_STRINGLZ, false, 0, ""},
      {0}}}

    ,
    {"SonicHub: Zone info",
     130816,
     PACKET_INCOMPLETE,
     PACKET_FAST,
     6,
     0,
     {{"Manufacturer Code", 11, RES_MANUFACTURER, false, "=275", "Navico"},
      {"Reserved", 2, RES_NOTUSED, false, 0, ""},
      {"Industry Code", 3, RES_LOOKUP, false, "=4", "Marine Industry"},
      {"Reserved", BYTES(1), RES_NOTUSED, false, 0, ""},
      {"Proprietary ID", BYTES(1), RES_LOOKUP, false, "=5", "Zone info"},
      {"Control", BYTES(1), RES_LOOKUP, false, ",0=Set,128=Ack", ""},
      {"Zone", BYTES(1), RES_INTEGER, false, 0, ""},
      {0}}}

    ,
    {"SonicHub: Source",
     130816,
     PACKET_INCOMPLETE,
     PACKET_FAST,
     0x40,
     0,
     {{"Manufacturer Code", 11, RES_MANUFACTURER, false, "=275", "Navico"},
      {"Reserved", 2, RES_NOTUSED, false, 0, ""},
      {"Industry Code", 3, RES_LOOKUP, false, "=4", "Marine Industry"},
      {"Reserved", BYTES(1), RES_NOTUSED, false, 0, ""},
      {"Proprietary ID", BYTES(1), RES_LOOKUP, false, "=6", "Source"},
      {"Control", BYTES(1), RES_LOOKUP, false, ",0=Set,128=Ack", ""},
      {"Source", BYTES(1), RES_LOOKUP, false, ",0=AM,1=FM,2=iPod,3=USB,4=AUX,5=AUX 2,6=Mic", ""},
      {0}}}

    ,
    {"SonicHub: Source List",
     130816,
     PACKET_INCOMPLETE,
     PACKET_FAST,
     0x40,
     0,
     {{"Manufacturer Code", 11, RES_MANUFACTURER, false, "=275", "Navico"},
      {"Reserved", 2, RES_NOTUSED, false, 0, ""},
      {"Industry Code", 3, RES_LOOKUP, false, "=4", "Marine Industry"},
      {"Reserved", BYTES(1), RES_NOTUSED, false, 0, ""},
      {"Proprietary ID", BYTES(1), RES_LOOKUP, false, "=8", "Source list"},
      {"Control", BYTES(1), RES_LOOKUP, false, ",0=Set,128=Ack", ""},
      {"Source ID", BYTES(1), RES_INTEGER, false, 0, ""},
      {"A", 8, RES_INTEGER, false, 0, ""},
      {"Text", BYTES(32), RES_STRINGLZ, false, 0, ""},
      {0}}}

    ,
    {"SonicHub: Control",
     130816,
     PACKET_INCOMPLETE,
     PACKET_FAST,
     0x40,
     0,
     {{"Manufacturer Code", 11, RES_MANUFACTURER, false, "=275", "Navico"},
      {"Reserved", 2, RES_NOTUSED, false, 0, ""},
      {"Industry Code", 3, RES_LOOKUP, false, "=4", "Marine Industry"},
      {"Reserved", BYTES(1), RES_NOTUSED, false, 0, ""},
      {"Proprietary ID", BYTES(1), RES_LOOKUP, false, "=9", "Control"},
      {"Control", BYTES(1), RES_LOOKUP, false, ",0=Set,128=Ack", ""},
      {"Item", BYTES(1), RES_LOOKUP, false, ",1=Mute on,2=Mute off", ""},
      {0}}}

    ,
    {"SonicHub: Unknown",
     130816,
     PACKET_INCOMPLETE,
     PACKET_FAST,
     0x40,
     0,
     {{"Manufacturer Code", 11, RES_MANUFACTURER, false, "=275", "Navico"},
      {"Reserved", 2, RES_NOTUSED, false, 0, ""},
      {"Industry Code", 3, RES_LOOKUP, false, "=4", "Marine Industry"},
      {"Reserved", BYTES(1), RES_NOTUSED, false, 0, ""},
      {"Proprietary ID", BYTES(1), RES_LOOKUP, false, "=9", "Unknown"},
      {"Control", BYTES(1), RES_LOOKUP, false, ",0=Set,128=Ack", ""},
      {"A", 8, RES_INTEGER, false, 0, ""},
      {"B", 8, RES_INTEGER, false, 0, ""},
      {0}}}

    ,
    {"SonicHub: FM Radio",
     130816,
     PACKET_INCOMPLETE,
     PACKET_FAST,
     0x40,
     0,
     {{"Manufacturer Code", 11, RES_MANUFACTURER, false, "=275", "Navico"},
      {"Reserved", 2, RES_NOTUSED, false, 0, ""},
      {"Industry Code", 3, RES_LOOKUP, false, "=4", "Marine Industry"},
      {"Reserved", BYTES(1), RES_NOTUSED, false, 0, ""},
      {"Proprietary ID", BYTES(1), RES_LOOKUP, false, "=12", "FM Radio"},
      {"Control", BYTES(1), RES_LOOKUP, false, ",0=Set,128=Ack", ""},
      {"Item", BYTES(1), RES_LOOKUP, false, ",1=Seeking up,2=Tuned,3=Seeking down", ""},
      {"Frequency", BYTES(4), 0.001, false, "kHz", ""},
      {"Noise level", 2, 1, false, 0, ""} // Not sure about this
      ,
      {"Signal level", 4, 1, false, 0, ""} // ... and this, doesn't make complete sense compared to display
      ,
      {"Reserved", 2, RES_BINARY, false, 0, ""},
      {"Text", BYTES(32), RES_STRINGLZ, false, 0, ""},
      {0}}}

    ,
    {"SonicHub: Playlist",
     130816,
     PACKET_INCOMPLETE,
     PACKET_FAST,
     0x40,
     0,
     {{"Manufacturer Code", 11, RES_MANUFACTURER, false, "=275", "Navico"},
      {"Reserved", 2, RES_NOTUSED, false, 0, ""},
      {"Industry Code", 3, RES_LOOKUP, false, "=4", "Marine Industry"},
      {"Reserved", BYTES(1), RES_NOTUSED, false, 0, ""},
      {"Proprietary ID", BYTES(1), RES_LOOKUP, false, "=13", "Playlist"},
      {"Control", BYTES(1), RES_LOOKUP, false, ",0=Set,128=Ack", ""},
      {"Item", BYTES(1), RES_LOOKUP, false, ",1=Report,4=Next Song,6=Previous Song", ""},
      {"A", BYTES(1), RES_INTEGER, false, 0, ""},
      {"Current Track", BYTES(4), RES_INTEGER, false, 0, ""},
      {"Tracks", BYTES(4), RES_INTEGER, false, 0, ""},
      {"Length", BYTES(4), 0.001, false, "s", ""},
      {"Position in track", BYTES(4), 0.001, false, "s", ""},
      {0}}}

    ,
    {"SonicHub: Track",
     130816,
     PACKET_INCOMPLETE,
     PACKET_FAST,
     0x40,
     0,
     {{"Manufacturer Code", 11, RES_MANUFACTURER, false, "=275", "Navico"},
      {"Reserved", 2, RES_NOTUSED, false, 0, ""},
      {"Industry Code", 3, RES_LOOKUP, false, "=4", "Marine Industry"},
      {"Reserved", BYTES(1), RES_NOTUSED, false, 0, ""},
      {"Proprietary ID", BYTES(1), RES_LOOKUP, false, "=14", "Track"},
      {"Control", BYTES(1), RES_LOOKUP, false, ",0=Set,128=Ack", ""},
      {"Item", BYTES(4), RES_INTEGER, false, 0, ""},
      {"Text", BYTES(32), RES_STRINGLZ, false, 0, ""},
      {0}}}

    ,
    {"SonicHub: Artist",
     130816,
     PACKET_INCOMPLETE,
     PACKET_FAST,
     0x40,
     0,
     {{"Manufacturer Code", 11, RES_MANUFACTURER, false, "=275", "Navico"},
      {"Reserved", 2, RES_NOTUSED, false, 0, ""},
      {"Industry Code", 3, RES_LOOKUP, false, "=4", "Marine Industry"},
      {"Reserved", BYTES(1), RES_NOTUSED, false, 0, ""},
      {"Proprietary ID", BYTES(1), RES_LOOKUP, false, "=15", "Artist"},
      {"Control", BYTES(1), RES_LOOKUP, false, ",0=Set,128=Ack", ""},
      {"Item", BYTES(4), RES_INTEGER, false, 0, ""},
      {"Text", BYTES(32), RES_STRINGLZ, false, 0, ""},
      {0}}}

    ,
    {"SonicHub: Album",
     130816,
     PACKET_INCOMPLETE,
     PACKET_FAST,
     0x40,
     0,
     {{"Manufacturer Code", 11, RES_MANUFACTURER, false, "=275", "Navico"},
      {"Reserved", 2, RES_NOTUSED, false, 0, ""},
      {"Industry Code", 3, RES_LOOKUP, false, "=4", "Marine Industry"},
      {"Reserved", BYTES(1), RES_NOTUSED, false, 0, ""},
      {"Proprietary ID", BYTES(1), RES_LOOKUP, false, "=16", "Album"},
      {"Control", BYTES(1), RES_LOOKUP, false, ",0=Set,128=Ack", ""},
      {"Item", BYTES(4), RES_INTEGER, false, 0, ""},
      {"Text", BYTES(32), RES_STRINGLZ, false, 0, ""},
      {0}}}

    ,
    {"SonicHub: Menu Item",
     130816,
     PACKET_INCOMPLETE,
     PACKET_FAST,
     0x40,
     0,
     {{"Manufacturer Code", 11, RES_MANUFACTURER, false, "=275", "Navico"},
      {"Reserved", 2, RES_NOTUSED, false, 0, ""},
      {"Industry Code", 3, RES_LOOKUP, false, "=4", "Marine Industry"},
      {"Reserved", BYTES(1), RES_NOTUSED, false, 0, ""},
      {"Proprietary ID", BYTES(1), RES_LOOKUP, false, "=19", "Menu Item"},
      {"Control", BYTES(1), RES_LOOKUP, false, ",0=Set,128=Ack", ""},
      {"Item", BYTES(4), RES_INTEGER, false, 0, ""},
      {"C", BYTES(1), 1, false, 0, ""},
      {"D", BYTES(1), 1, false, 0, ""},
      {"E", BYTES(1), 1, false, 0, ""},
      {"Text", BYTES(32), RES_STRINGLZ, false, 0, ""},
      {0}}}

    ,
    {"SonicHub: Zones",
     130816,
     PACKET_INCOMPLETE,
     PACKET_FAST,
     0x40,
     0,
     {{"Manufacturer Code", 11, RES_MANUFACTURER, false, "=275", "Navico"},
      {"Reserved", 2, RES_NOTUSED, false, 0, ""},
      {"Industry Code", 3, RES_LOOKUP, false, "=4", "Marine Industry"},
      {"Reserved", BYTES(1), RES_NOTUSED, false, 0, ""},
      {"Proprietary ID", BYTES(1), RES_LOOKUP, false, "=20", "Zones"},
      {"Control", BYTES(1), RES_LOOKUP, false, ",0=Set,128=Ack", ""},
      {"Zones", BYTES(1), RES_INTEGER, false, 0, ""},
      {0}}}

    ,
    {"SonicHub: Max Volume",
     130816,
     PACKET_INCOMPLETE,
     PACKET_FAST,
     0x40,
     0,
     {{"Manufacturer Code", 11, RES_MANUFACTURER, false, "=275", "Navico"},
      {"Reserved", 2, RES_NOTUSED, false, 0, ""},
      {"Industry Code", 3, RES_LOOKUP, false, "=4", "Marine Industry"},
      {"Reserved", BYTES(1), RES_NOTUSED, false, 0, ""},
      {"Proprietary ID", BYTES(1), RES_LOOKUP, false, "=23", "Max Volume"},
      {"Control", BYTES(1), RES_LOOKUP, false, ",0=Set,128=Ack", ""},
      {"Zone", BYTES(1), RES_LOOKUP, false, ",0=Zone 1,1=Zone 2,2=Zone 3", ""},
      {"Level", BYTES(1), RES_INTEGER, false, 0, ""},
      {0}}}

    ,
    {"SonicHub: Volume",
     130816,
     PACKET_COMPLETE,
     PACKET_FAST,
     8,
     0,
     {{"Manufacturer Code", 11, RES_MANUFACTURER, false, "=275", "Navico"},
      {"Reserved", 2, RES_NOTUSED, false, 0, ""},
      {"Industry Code", 3, RES_LOOKUP, false, "=4", "Marine Industry"},
      {"Reserved", BYTES(1), RES_NOTUSED, false, 0, ""},
      {"Proprietary ID", BYTES(1), RES_LOOKUP, false, "=24", "Volume"},
      {"Control", BYTES(1), RES_LOOKUP, false, ",0=Set,128=Ack", ""},
      {"Zone", BYTES(1), RES_LOOKUP, false, ",0=Zone 1,1=Zone 2,2=Zone 3", ""},
      {"Level", BYTES(1), RES_INTEGER, false, 0, ""},
      {0}}}

    ,
    {"SonicHub: Init #1",
     130816,
     PACKET_INCOMPLETE,
     PACKET_FAST,
     0x40,
     0,
     {{"Manufacturer Code", 11, RES_MANUFACTURER, false, "=275", "Navico"},
      {"Reserved", 2, RES_NOTUSED, false, 0, ""},
      {"Industry Code", 3, RES_LOOKUP, false, "=4", "Marine Industry"},
      {"Reserved", BYTES(1), RES_NOTUSED, false, 0, ""},
      {"Proprietary ID", BYTES(1), RES_LOOKUP, false, "=25", "Init #1"},
      {"Control", BYTES(1), RES_LOOKUP, false, ",0=Set,128=Ack", ""},
      {0}}}

    ,
    {"SonicHub: Position",
     130816,
     PACKET_INCOMPLETE,
     PACKET_FAST,
     0x40,
     0,
     {{"Manufacturer Code", 11, RES_MANUFACTURER, false, "=275", "Navico"},
      {"Reserved", 2, RES_NOTUSED, false, 0, ""},
      {"Industry Code", 3, RES_LOOKUP, false, "=4", "Marine Industry"},
      {"Reserved", BYTES(1), RES_NOTUSED, false, 0, ""},
      {"Proprietary ID", BYTES(1), RES_LOOKUP, false, "=48", "Position"},
      {"Control", BYTES(1), RES_LOOKUP, false, ",0=Set,128=Ack", ""},
      {"Position", BYTES(4), 0.001, false, "s", ""},
      {0}}}

    ,
    {"SonicHub: Init #3",
     130816,
     PACKET_INCOMPLETE | PACKET_NOT_SEEN,
     PACKET_FAST,
     9,
     0,
     {{"Manufacturer Code", 11, RES_MANUFACTURER, false, "=275", "Navico"},
      {"Reserved", 2, RES_NOTUSED, false, 0, ""},
      {"Industry Code", 3, RES_LOOKUP, false, "=4", "Marine Industry"},
      {"Reserved", BYTES(1), RES_NOTUSED, false, 0, ""},
      {"Proprietary ID", BYTES(1), RES_LOOKUP, false, "=50", "Init #3"},
      {"Control", BYTES(1), RES_LOOKUP, false, ",0=Set,128=Ack", ""},
      {"A", BYTES(1), RES_INTEGER, false, 0, ""},
      {"B", BYTES(1), RES_INTEGER, false, 0, ""},
      {0}}}

    ,
    {"Simrad: Text Message",
     130816,
     PACKET_INCOMPLETE,
     PACKET_FAST,
     0x40,
     0,
     {{"Manufacturer Code", 11, RES_MANUFACTURER, false, "=1857", "Simrad"},
      {"Reserved", 2, RES_NOTUSED, false, 0, ""},
      {"Industry Code", 3, RES_LOOKUP, false, "=4", "Marine Industry"},
      {"Reserved", BYTES(1), RES_NOTUSED, false, 0, ""},
      {"Proprietary ID", BYTES(1), RES_LOOKUP, false, "=50", "Init #3"} // FIXME
      ,
      {"A", BYTES(1), 1, false, 0, ""},
      {"B", BYTES(1), 1, false, 0, ""},
      {"C", BYTES(1), 1, false, 0, ""},
      {"SID", BYTES(1), 1, false, 0, ""},
      {"Prio", BYTES(1), 1, false, 0, ""},
      {"Text", BYTES(32), RES_ASCII, false, 0, ""},
      {0}}}

    ,
    {"Manufacturer Proprietary fast-packet non-addressed",
     130816,
     PACKET_INCOMPLETE,
     PACKET_FAST,
     223,
     0,
     {{"Manufacturer Code", 11, RES_MANUFACTURER, false, 0, ""},
      {"Reserved", 2, RES_NOTUSED, false, 0, ""},
      {"Industry Code", 3, RES_LOOKUP, false, LOOKUP_INDUSTRY_CODE, ""},
      {"Data", BYTES(221), RES_BINARY, false, 0, ""},
      {0}},
     0,
     0,
     true}

    ,
    {"Navico: Product Information",
     130817,
     PACKET_INCOMPLETE,
     PACKET_FAST,
     0x0e,
     0,
     {{"Manufacturer Code", 11, RES_MANUFACTURER, false, "=275", "Navico"},
      {"Reserved", 2, RES_NOTUSED, false, 0, ""},
      {"Industry Code", 3, RES_LOOKUP, false, "=4", "Marine Industry"},
      {"Product Code", BYTES(2), RES_INTEGER, false, 0, ""},
      {"Model", BYTES(32), RES_ASCII, false, 0, ""},
      {"A", BYTES(1), 1, false, 0, ""},
      {"B", BYTES(1), 1, false, 0, ""},
      {"C", BYTES(1), 1, false, 0, ""},
      {"Firmware version", BYTES(10), RES_ASCII, false, 0, ""},
      {"Firmware date", BYTES(32), RES_ASCII, false, 0, ""},
      {"Firmware time", BYTES(32), RES_ASCII, false, 0, ""},
      {0}}}

    ,
    {"Simnet: Reprogram Data",
     130818,
     PACKET_INCOMPLETE,
     PACKET_FAST,
     223,
     0,
     {{"Manufacturer Code", 11, RES_MANUFACTURER, false, "=1857", "Simrad"},
      {"Reserved", 2, RES_NOTUSED, false, 0, ""},
      {"Industry Code", 3, RES_LOOKUP, false, "=4", "Marine Industry"},
      {"Version", BYTES(2), RES_INTEGER, false, 0, ""},
      {"Sequence", BYTES(2), RES_INTEGER, false, 0, ""},
      {"Data", BYTES(217), RES_BINARY, false, 0, ""},
      {0}}}

    ,
    {"Simnet: Request Reprogram",
     130819,
     PACKET_FIELD_LENGTHS_UNKNOWN | PACKET_NOT_SEEN,
     PACKET_FAST,
     0x08,
     0,
     {{"Manufacturer Code", 11, RES_MANUFACTURER, false, "=1857", "Simrad"},
      {"Reserved", 2, RES_NOTUSED, false, 0, ""},
      {"Industry Code", 3, RES_LOOKUP, false, "=4", "Marine Industry"},
      {0}}}

    ,
    {"Simnet: Reprogram Status",
     130820,
     PACKET_FIELD_LENGTHS_UNKNOWN | PACKET_NOT_SEEN,
     PACKET_FAST,
     0x08,
     0,
     {{"Manufacturer Code", 11, RES_MANUFACTURER, false, "=1857", "Simrad"},
      {"Reserved", 2, RES_NOTUSED, false, 0, ""},
      {"Industry Code", 3, RES_LOOKUP, false, "=4", "Marine Industry"},
      {"Reserved", BYTES(1), RES_BINARY, false, 0, ""},
      {"Status", BYTES(1), 1, false, 0, ""},
      {"Reserved", BYTES(3), RES_BINARY, false, 0, ""},
      {0}}}

    /* M/V Dirona */
    ,
    {"Furuno: Unknown",
     130820,
     PACKET_INCOMPLETE,
     PACKET_FAST,
     0x08,
     0,
     {{"Manufacturer Code", 11, RES_MANUFACTURER, false, "=1855", "Furuno"},
      {"Reserved", 2, RES_NOTUSED, false, 0, ""},
      {"Industry Code", 3, RES_LOOKUP, false, "=4", "Marine Industry"},
      {"A", BYTES(1), 1, false, 0, ""},
      {"B", BYTES(1), 1, false, 0, ""},
      {"C", BYTES(1), 1, false, 0, ""},
      {"D", BYTES(1), 1, false, 0, ""},
      {"E", BYTES(1), 1, false, 0, ""},
      {0}}}

    /* Fusion */
    ,
    {"Fusion: Source Name",
     130820,
     PACKET_INCOMPLETE,
     PACKET_FAST,
     13,
     0,
     {{"Manufacturer Code", 11, RES_MANUFACTURER, false, "=419", "Fusion"},
      {"Reserved", 2, RES_NOTUSED, false, 0, ""},
      {"Industry Code", 3, RES_LOOKUP, false, "=4", "Marine Industry"},
      {"Message ID", BYTES(1), 1, false, "=2", "Source"},
      {"A", BYTES(1), 1, false, 0, ""},
      {"Source ID", BYTES(1), 1, false, 0, ""},
      {"Current Source ID", BYTES(1), 1, false, 0, ""},
      {"D", BYTES(1), 1, false, 0, ""},
      {"E", BYTES(1), 1, false, 0, ""},
      {"Source", BYTES(5), RES_STRINGLZ, false, 0, ""},
      {0}}}

    ,
    {"Fusion: Track Info",
     130820,
     PACKET_INCOMPLETE,
     PACKET_FAST,
     23,
     0,
     {{"Manufacturer Code", 11, RES_MANUFACTURER, false, "=419", "Fusion"},
      {"Reserved", 2, RES_NOTUSED, false, 0, ""},
      {"Industry Code", 3, RES_LOOKUP, false, "=4", "Marine Industry"},
      {"Message ID", BYTES(1), 1, false, "=4", "Track Info"},
      {"A", BYTES(2), 1, false, 0, ""},
      {"Transport", 4, RES_LOOKUP, false, ",1=Playing,2=Paused", ""},
      {"X", 4, 1, false, 0, ""},
      {"B", BYTES(1), 1, false, 0, ""},
      {"Track #", BYTES(2), 1, false, 0, ""},
      {"C", BYTES(2), 1, false, 0, ""},
      {"Track Count", BYTES(2), 1, false, 0, ""},
      {"E", BYTES(2), 1, false, 0, ""},
      {"Track Length", BYTES(3), 0.001, false, 0, ""},
      {"G", BYTES(3), 0.001, false, 0, ""},
      {"H", BYTES(2), 1, false, 0, ""}}},
    {"Fusion: Track",
     130820,
     PACKET_INCOMPLETE,
     PACKET_FAST,
     0x20,
     0,
     {{"Manufacturer Code", 11, RES_MANUFACTURER, false, "=419", "Fusion"},
      {"Reserved", 2, RES_NOTUSED, false, 0, ""},
      {"Industry Code", 3, RES_LOOKUP, false, "=4", "Marine Industry"},
      {"Message ID", BYTES(1), 1, false, "=5", "Track Title"},
      {"A", BYTES(1), 1, false, 0, ""},
      {"B", BYTES(5), 1, false, 0, ""},
      {"Track", BYTES(10), RES_STRINGLZ, false, 0, ""},
      {0}}}

    ,
    {"Fusion: Artist",
     130820,
     PACKET_INCOMPLETE,
     PACKET_FAST,
     0x20,
     0,
     {{"Manufacturer Code", 11, RES_MANUFACTURER, false, "=419", "Fusion"},
      {"Reserved", 2, RES_NOTUSED, false, 0, ""},
      {"Industry Code", 3, RES_LOOKUP, false, "=4", "Marine Industry"},
      {"Message ID", BYTES(1), 1, false, "=6", "Track Artist"},
      {"A", BYTES(1), 1, false, 0, ""},
      {"B", BYTES(5), 1, false, 0, ""},
      {"Artist", BYTES(10), RES_STRINGLZ, false, 0, ""},
      {0}}}

    ,
    {"Fusion: Album",
     130820,
     PACKET_INCOMPLETE,
     PACKET_FAST,
     0x20,
     0,
     {{"Manufacturer Code", 11, RES_MANUFACTURER, false, "=419", "Fusion"},
      {"Reserved", 2, RES_NOTUSED, false, 0, ""},
      {"Industry Code", 3, RES_LOOKUP, false, "=4", "Marine Industry"},
      {"Message ID", BYTES(1), 1, false, "=7", "Track Album"},
      {"A", BYTES(1), 1, false, 0, ""},
      {"B", BYTES(5), 1, false, 0, ""},
      {"Album", BYTES(10), RES_STRINGLZ, false, 0, ""},
      {0}}}

    ,
    {"Fusion: Unit Name",
     130820,
     PACKET_INCOMPLETE,
     PACKET_FAST,
     0x20,
     0,
     {{"Manufacturer Code", 11, RES_MANUFACTURER, false, "=419", "Fusion"},
      {"Reserved", 2, RES_NOTUSED, false, 0, ""},
      {"Industry Code", 3, RES_LOOKUP, false, "=4", "Marine Industry"},
      {"Message ID", BYTES(1), 1, false, "=33", "Unit Name"},
      {"A", BYTES(1), 1, false, 0, ""},
      {"Name", BYTES(14), RES_STRINGLZ, false, 0, ""},
      {0}}}

    ,
    {"Fusion: Zone Name",
     130820,
     PACKET_INCOMPLETE,
     PACKET_FAST,
     0x20,
     0,
     {{"Manufacturer Code", 11, RES_MANUFACTURER, false, "=419", "Fusion"},
      {"Reserved", 2, RES_NOTUSED, false, 0, ""},
      {"Industry Code", 3, RES_LOOKUP, false, "=4", "Marine Industry"},
      {"Message ID", BYTES(1), 1, false, "=45", "Zone Name"},
      {"A", BYTES(1), 1, false, 0, ""},
      {"Number", BYTES(1), 1, false, 0, ""},
      {"Name", BYTES(13), RES_STRINGLZ, false, 0, ""},
      {0}}}

    ,
    {"Fusion: Play Progress",
     130820,
     PACKET_INCOMPLETE,
     PACKET_FAST,
     9,
     0,
     {{"Manufacturer Code", 11, RES_MANUFACTURER, false, "=419", "Fusion"},
      {"Reserved", 2, RES_NOTUSED, false, 0, ""},
      {"Industry Code", 3, RES_LOOKUP, false, "=4", "Marine Industry"},
      {"Message ID", BYTES(1), 1, false, "=9", "Track Progress"},
      {"A", BYTES(1), 1, false, 0, ""},
      {"B", BYTES(1), 1, false, 0, ""},
      {"Progress", BYTES(3), 0.001, false, "s", ""},
      {0}}}

    ,
    {"Fusion: AM/FM Station",
     130820,
     PACKET_INCOMPLETE,
     PACKET_FAST,
     0x0A,
     0,
     {{"Manufacturer Code", 11, RES_MANUFACTURER, false, "=419", "Fusion"},
      {"Reserved", 2, RES_NOTUSED, false, 0, ""},
      {"Industry Code", 3, RES_LOOKUP, false, "=4", "Marine Industry"},
      {"Message ID", BYTES(1), 1, false, "=11", "AM/FM Station"},
      {"A", BYTES(1), 1, false, 0, ""},
      {"AM/FM", BYTES(1), RES_LOOKUP, false, ",0=AM,1=FM", ""},
      {"B", BYTES(1), 1, false, 0, ""},
      {"Frequency", BYTES(4), 0.000001, false, "Hz", ""},
      {"C", BYTES(1), 1, false, 0, ""},
      {"Track", BYTES(10), RES_STRINGLZ, false, 0, ""},
      {0}}}

    ,
    {"Fusion: VHF",
     130820,
     PACKET_INCOMPLETE,
     PACKET_FAST,
     9,
     0,
     {{"Manufacturer Code", 11, RES_MANUFACTURER, false, "=419", "Fusion"},
      {"Reserved", 2, RES_NOTUSED, false, 0, ""},
      {"Industry Code", 3, RES_LOOKUP, false, "=4", "Marine Industry"},
      {"Message ID", BYTES(1), 1, false, "=12", "VHF"},
      {"A", BYTES(1), 1, false, 0, ""},
      {"B", BYTES(1), 1, false, 0, ""},
      {"Channel", BYTES(1), 1, false, 0, ""},
      {"D", BYTES(3), 1, false, 0, ""},
      {0}}}

    ,
    {"Fusion: Squelch",
     130820,
     PACKET_INCOMPLETE,
     PACKET_FAST,
     6,
     0,
     {{"Manufacturer Code", 11, RES_MANUFACTURER, false, "=419", "Fusion"},
      {"Reserved", 2, RES_NOTUSED, false, 0, ""},
      {"Industry Code", 3, RES_LOOKUP, false, "=4", "Marine Industry"},
      {"Message ID", BYTES(1), 1, false, "=13", "Squelch"},
      {"A", BYTES(1), 1, false, 0, ""},
      {"B", BYTES(1), 1, false, 0, ""},
      {"Squelch", BYTES(1), 1, false, 0, ""},
      {0}}}

    ,
    {"Fusion: Scan",
     130820,
     PACKET_INCOMPLETE,
     PACKET_FAST,
     6,
     0,
     {{"Manufacturer Code", 11, RES_MANUFACTURER, false, "=419", "Fusion"},
      {"Reserved", 2, RES_NOTUSED, false, 0, ""},
      {"Industry Code", 3, RES_LOOKUP, false, "=4", "Marine Industry"},
      {"Message ID", BYTES(1), 1, false, "=14", "Scan"},
      {"A", BYTES(1), 1, false, 0, ""},
      {"B", BYTES(1), 1, false, 0, ""},
      {"Scan", BYTES(1), RES_LOOKUP, false, ",0=Off,1=Scan", ""},
      {0}}}

    ,
    {"Fusion: Menu Item",
     130820,
     PACKET_INCOMPLETE,
     PACKET_FAST,
     23,
     0,
     {{"Manufacturer Code", 11, RES_MANUFACTURER, false, "=419", "Fusion"},
      {"Reserved", 2, RES_NOTUSED, false, 0, ""},
      {"Industry Code", 3, RES_LOOKUP, false, "=4", "Marine Industry"},
      {"Message ID", BYTES(1), 1, false, "=17", "Menu Item"},
      {"A", BYTES(1), 1, false, 0, ""},
      {"B", BYTES(1), 1, false, 0, ""},
      {"Line", BYTES(1), 1, false, 0, ""},
      {"E", BYTES(1), 1, false, 0, ""},
      {"F", BYTES(1), 1, false, 0, ""},
      {"G", BYTES(1), 1, false, 0, ""},
      {"H", BYTES(1), 1, false, 0, ""},
      {"I", BYTES(1), 1, false, 0, ""},
      {"Text", BYTES(5), RES_STRINGLZ, false, 0, ""},
      {0}}}

    ,
    {"Fusion: Replay",
     130820,
     PACKET_INCOMPLETE,
     PACKET_FAST,
     23,
     0,
     {{"Manufacturer Code", 11, RES_MANUFACTURER, false, "=419", "Fusion"},
      {"Reserved", 2, RES_NOTUSED, false, 0, ""},
      {"Industry Code", 3, RES_LOOKUP, false, "=4", "Marine Industry"},
      {"Message ID", BYTES(1), 1, false, "=20", "Replay"},
      {"A", BYTES(1), 1, false, 0, ""},
      {"Mode", BYTES(1), RES_LOOKUP, false, ",9=USB Repeat,10=USB Shuffle,12=iPod Repeat,13=iPod Shuffle", ""},
      {"C", BYTES(3), 1, false, 0, ""},
      {"D", BYTES(1), 1, false, 0, ""},
      {"E", BYTES(1), 1, false, 0, ""},
      {"Status", BYTES(1), RES_LOOKUP, false, ",0=Off,1=One/Track,2=All/Album", ""},
      {"H", BYTES(1), 1, false, 0, ""},
      {"I", BYTES(1), 1, false, 0, ""},
      {"J", BYTES(1), 1, false, 0, ""},
      {0}}}

    ,
    {"Fusion: Mute",
     130820,
     PACKET_INCOMPLETE,
     PACKET_FAST,
     5,
     0,
     {{"Manufacturer Code", 11, RES_MANUFACTURER, false, "=419", "Fusion"},
      {"Reserved", 2, RES_NOTUSED, false, 0, ""},
      {"Industry Code", 3, RES_LOOKUP, false, "=4", "Marine Industry"},
      {"Message ID", BYTES(1), 1, false, "=23", "Mute"},
      {"A", BYTES(1), 1, false, 0, ""},
      {"Mute", BYTES(1), RES_LOOKUP, false, ",1=Muted,2=Not Muted", ""},
      {0}}}

    ,
    // Range: 0 to +24
    {"Fusion: Sub Volume",
     130820,
     PACKET_INCOMPLETE,
     PACKET_FAST,
     8,
     0,
     {{"Manufacturer Code", 11, RES_MANUFACTURER, false, "=419", "Fusion"},
      {"Reserved", 2, RES_NOTUSED, false, 0, ""},
      {"Industry Code", 3, RES_LOOKUP, false, "=4", "Marine Industry"},
      {"Message ID", BYTES(1), 1, false, "=26", "Sub Volume"},
      {"A", BYTES(1), 1, false, 0, ""},
      {"Zone 1", BYTES(1), 1, false, "vol", ""},
      {"Zone 2", BYTES(1), 1, false, "vol", ""},
      {"Zone 3", BYTES(1), 1, false, "vol", ""},
      {"Zone 4", BYTES(1), 1, false, "vol", ""},
      {0}}}

    ,
    // Range: -15 to +15
    {"Fusion: Tone",
     130820,
     PACKET_INCOMPLETE | PACKET_NOT_SEEN,
     PACKET_FAST,
     8,
     0,
     {{"Manufacturer Code", 11, RES_MANUFACTURER, false, "=419", "Fusion"},
      {"Reserved", 2, RES_NOTUSED, false, 0, ""},
      {"Industry Code", 3, RES_LOOKUP, false, "=4", "Marine Industry"},
      {"Message ID", BYTES(1), 1, false, "=27", "Tone"},
      {"A", BYTES(1), 1, false, 0, ""},
      {"B", BYTES(1), 1, false, 0, ""},
      {"Bass", BYTES(1), 1, true, "vol", ""},
      {"Mid", BYTES(1), 1, true, "vol", ""},
      {"Treble", BYTES(1), 1, true, "vol", ""},
      {0}}}

    ,
    {"Fusion: Volume",
     130820,
     PACKET_INCOMPLETE | PACKET_NOT_SEEN,
     PACKET_FAST,
     0x0A,
     0,
     {{"Manufacturer Code", 11, RES_MANUFACTURER, false, "=419", "Fusion"},
      {"Reserved", 2, RES_NOTUSED, false, 0, ""},
      {"Industry Code", 3, RES_LOOKUP, false, "=4", "Marine Industry"},
      {"Message ID", BYTES(1), 1, false, "=29", "Volume"},
      {"A", BYTES(1), 1, false, 0, ""},
      {"Zone 1", BYTES(1), 1, false, "vol", ""},
      {"Zone 2", BYTES(1), 1, false, "vol", ""},
      {"Zone 3", BYTES(1), 1, false, "vol", ""},
      {"Zone 4", BYTES(1), 1, false, "vol", ""},
      {0}}}

    ,
    {"Fusion: Power State",
     130820,
     PACKET_INCOMPLETE | PACKET_NOT_SEEN,
     PACKET_FAST,
     5,
     0,
     {{"Manufacturer Code", 11, RES_MANUFACTURER, false, "=419", "Fusion"},
      {"Reserved", 2, RES_NOTUSED, false, 0, ""},
      {"Industry Code", 3, RES_LOOKUP, false, "=4", "Marine Industry"},
      {"Message ID", BYTES(1), 1, false, "=32", "Power"},
      {"A", BYTES(1), 1, false, 0, ""},
      {"State", BYTES(1), RES_LOOKUP, false, ",1=On,2=Off", ""},
      {0}}}

    ,
    {"Fusion: SiriusXM Channel",
     130820,
     PACKET_INCOMPLETE | PACKET_NOT_SEEN,
     PACKET_FAST,
     0x20,
     0,
     {{"Manufacturer Code", 11, RES_MANUFACTURER, false, "=419", "Fusion"},
      {"Reserved", 2, RES_NOTUSED, false, 0, ""},
      {"Industry Code", 3, RES_LOOKUP, false, "=4", "Marine Industry"},
      {"Message ID", BYTES(1), 1, false, "=36", "SiriusXM Channel"},
      {"A", BYTES(4), 1, false, 0, ""},
      {"Channel", BYTES(12), RES_STRINGLZ, false, 0, ""},
      {0}}}

    ,
    {"Fusion: SiriusXM Title",
     130820,
     PACKET_INCOMPLETE | PACKET_NOT_SEEN,
     PACKET_FAST,
     0x20,
     0,
     {{"Manufacturer Code", 11, RES_MANUFACTURER, false, "=419", "Fusion"},
      {"Reserved", 2, RES_NOTUSED, false, 0, ""},
      {"Industry Code", 3, RES_LOOKUP, false, "=4", "Marine Industry"},
      {"Message ID", BYTES(1), 1, false, "=37", "SiriusXM Title"},
      {"A", BYTES(4), 1, false, 0, ""},
      {"Title", BYTES(12), RES_STRINGLZ, false, 0, ""},
      {0}}}

    ,
    {"Fusion: SiriusXM Artist",
     130820,
     PACKET_INCOMPLETE | PACKET_NOT_SEEN,
     PACKET_FAST,
     0x20,
     0,
     {{"Manufacturer Code", 11, RES_MANUFACTURER, false, "=419", "Fusion"},
      {"Reserved", 2, RES_NOTUSED, false, 0, ""},
      {"Industry Code", 3, RES_LOOKUP, false, "=4", "Marine Industry"},
      {"Message ID", BYTES(1), 1, false, "=38", "SiriusXM Artist"},
      {"A", BYTES(4), 1, false, 0, ""},
      {"Artist", BYTES(12), RES_STRINGLZ, false, 0, ""},
      {0}}}

    ,
    {"Fusion: SiriusXM Genre",
     130820,
     PACKET_INCOMPLETE | PACKET_NOT_SEEN,
     PACKET_FAST,
     0x20,
     0,
     {{"Manufacturer Code", 11, RES_MANUFACTURER, false, "=419", "Fusion"},
      {"Reserved", 2, RES_NOTUSED, false, 0, ""},
      {"Industry Code", 3, RES_LOOKUP, false, "=4", "Marine Industry"},
      {"Message ID", BYTES(1), 1, false, "=40", "SiriusXM Genre"},
      {"A", BYTES(4), 1, false, 0, ""},
      {"Genre", BYTES(12), RES_STRINGLZ, false, 0, ""},
      {0}}}

    /* M/V Dirona */
    ,
    {"Furuno: Unknown",
     130821,
     PACKET_INCOMPLETE,
     PACKET_FAST,
     0x0c,
     0,
     {{"Manufacturer Code", 11, RES_MANUFACTURER, false, "=1855", "Furuno"},
      {"Reserved", 2, RES_NOTUSED, false, 0, ""},
      {"Industry Code", 3, RES_LOOKUP, false, "=4", "Marine Industry"},
      {"SID", BYTES(1), 1, false, 0, ""},
      {"A", BYTES(1), 1, false, 0, ""},
      {"B", BYTES(1), 1, false, 0, ""},
      {"C", BYTES(1), 1, false, 0, ""},
      {"D", BYTES(1), 1, false, 0, ""},
      {"E", BYTES(1), 1, false, 0, ""},
      {"F", BYTES(1), 1, false, 0, ""},
      {"G", BYTES(1), 1, false, 0, ""},
      {"H", BYTES(1), 1, false, 0, ""},
      {"I", BYTES(1), 1, false, 0, ""},
      {0}}}

    ,
    {"B&G: Wind data",
     130824,
     PACKET_INCOMPLETE,
     PACKET_SINGLE,
     0x08,
     0,
     {{"Manufacturer Code", 11, RES_MANUFACTURER, false, "=381", "B&G"},
      {"Reserved", 2, RES_NOTUSED, false, 0, ""},
      {"Industry Code", 3, RES_LOOKUP, false, "=4", "Marine Industry"},
      {"Field 4", BYTES(1), 1, false, 0, ""},
      {"Field 5", BYTES(1), 1, false, 0, ""},
      {"Timestamp", BYTES(4), 1, false, 0, "Increasing field, what else can it be?"},
      {0}}}

    /* M/V Dirona */
    ,
    {"Maretron: Annunciator",
     130824,
     PACKET_INCOMPLETE,
     PACKET_FAST,
     9,
     0,
     {{"Manufacturer Code", 11, RES_MANUFACTURER, false, "=137", "Maretron"},
      {"Reserved", 2, RES_NOTUSED, false, 0, ""},
      {"Industry Code", 3, RES_LOOKUP, false, "=4", "Marine Industry"},
      {"Field 4", BYTES(1), 1, false, 0, ""},
      {"Field 5", BYTES(1), 1, false, 0, ""},
      {"Field 6", BYTES(2), 1, false, 0, ""},
      {"Field 7", BYTES(1), 1, false, 0, ""},
      {"Field 8", BYTES(2), 1, false, 0, ""},
      {0}}}

    /* Uwe Lovas has seen this from EP-70R */
    ,
    {"Lowrance: unknown",
     130827,
     PACKET_INCOMPLETE | PACKET_NOT_SEEN,
     PACKET_FAST,
     10,
     0,
     {{"Manufacturer Code", 11, RES_MANUFACTURER, false, "=140", "Lowrance"},
      {"Reserved", 2, RES_NOTUSED, false, 0, ""},
      {"Industry Code", 3, RES_LOOKUP, false, "=4", "Marine Industry"},
      {"A", BYTES(1), 1, false, 0, ""},
      {"B", BYTES(1), 1, false, 0, ""},
      {"C", BYTES(1), 1, false, 0, ""},
      {"D", BYTES(1), 1, false, 0, ""},
      {"E", BYTES(2), 1, false, 0, ""},
      {"F", BYTES(2), 1, false, 0, ""},
      {0}}}

    ,
    {"Simnet: Set Serial Number",
     130828,
     PACKET_INCOMPLETE | PACKET_NOT_SEEN,
     PACKET_FAST,
     0x08,
     0,
     {{"Manufacturer Code", 11, RES_MANUFACTURER, false, "=1857", "Simrad"},
      {"Reserved", 2, RES_NOTUSED, false, 0, ""},
      {"Industry Code", 3, RES_LOOKUP, false, "=4", "Marine Industry"},
      {0}}}

    ,
    {"Suzuki: Engine and Storage Device Config",
     130831,
     PACKET_INCOMPLETE,
     PACKET_FAST,
     0x08,
     0,
     {{"Manufacturer Code", 11, RES_MANUFACTURER, false, 0, ""} // FIXME
      ,
      {"Reserved", 2, RES_NOTUSED, false, 0, ""},
      {"Industry Code", 3, RES_LOOKUP, false, "=4", "Marine Industry"},
      {0}}}

    ,
    {"Simnet: Fuel Used - High Resolution",
     130832,
     PACKET_INCOMPLETE | PACKET_NOT_SEEN,
     PACKET_FAST,
     0x08,
     0,
     {{"Manufacturer Code", 11, RES_MANUFACTURER, false, "=1857", "Simrad"},
      {"Reserved", 2, RES_NOTUSED, false, 0, ""},
      {"Industry Code", 3, RES_LOOKUP, false, "=4", "Marine Industry"},
      {0}}}

    ,
    {"Simnet: Engine and Tank Configuration",
     130834,
     PACKET_INCOMPLETE | PACKET_NOT_SEEN,
     PACKET_FAST,
     0x08,
     0,
     {{"Manufacturer Code", 11, RES_MANUFACTURER, false, "=1857", "Simrad"},
      {"Reserved", 2, RES_NOTUSED, false, 0, ""},
      {"Industry Code", 3, RES_LOOKUP, false, "=4", "Marine Industry"},
      {0}}}

    ,
    {"Simnet: Set Engine and Tank Configuration",
     130835,
     PACKET_INCOMPLETE | PACKET_NOT_SEEN,
     PACKET_FAST,
     0x08,
     0,
     {{"Manufacturer Code", 11, RES_MANUFACTURER, false, "=1857", "Simrad"},
      {"Reserved", 2, RES_NOTUSED, false, 0, ""},
      {"Industry Code", 3, RES_LOOKUP, false, "=4", "Marine Industry"},
      {0}}}

    /* Seen when HDS8 configures EP65R */
    ,
    {"Simnet: Fluid Level Sensor Configuration",
     130836,
     PACKET_INCOMPLETE,
     PACKET_FAST,
     0x0e,
     0,
     {{"Manufacturer Code", 11, RES_MANUFACTURER, false, "=1857", "Simrad"},
      {"Reserved", 2, RES_NOTUSED, false, 0, ""},
      {"Industry Code", 3, RES_LOOKUP, false, "=4", "Marine Industry"},
      {"C", BYTES(1), 1, false, 0, ""},
      {"Device", BYTES(1), RES_INTEGER, false, 0, ""},
      {"Instance", BYTES(1), 1, false, 0, ""},
      {"F", 1 * 4, 1, false, 0, ""},
      {"Tank type", 1 * 4, RES_LOOKUP, false, ",0=Fuel,1=Water,2=Gray water,3=Live well,4=Oil,5=Black water", ""},
      {"Capacity", BYTES(4), 0.1, false, 0, ""},
      {"G", BYTES(1), 1, false, 0, ""},
      {"H", BYTES(2), 1, true, 0, ""},
      {"I", BYTES(1), 1, true, 0, ""},
      {0}}}

    ,
    {"Maretron Proprietary Switch Status Counter",
     130836,
     PACKET_COMPLETE,
     PACKET_FAST,
     16,
     0,
     {{"Manufacturer Code", 11, RES_MANUFACTURER, false, "=137", "Maretron"},
      {"Reserved", 2, RES_NOTUSED, false, 0, ""},
      {"Industry Code", 3, RES_LOOKUP, false, "=4", "Marine Industry"},
      {"Bank Instance", BYTES(1), 1, false, 0, ""},
      {"Indicator Number", BYTES(1), 1, false, 0, ""},
      {"Start Date", BYTES(2), RES_DATE, false, "days", "Timestamp of last reset in Days since January 1, 1970"},
      {"Start Time", BYTES(4), RES_TIME, false, "s", "Timestamp of last reset Seconds since midnight"},
      {"OFF Counter", BYTES(1), RES_INTEGER, false, 0, ""},
      {"ON Counter", BYTES(1), RES_INTEGER, false, 0, ""},
      {"ERROR Counter", BYTES(1), RES_INTEGER, false, 0, ""},
      {"Switch Status", 2, RES_LOOKUP, false, ",0=Off,1=On,2=Failed", ""},
      {"Reserved", BYTES(2), 1, false, 0, ""},
      {0}}}

    ,
    {"Simnet: Fuel Flow Turbine Configuration",
     130837,
     PACKET_INCOMPLETE | PACKET_NOT_SEEN,
     PACKET_FAST,
     0x08,
     0,
     {{"Manufacturer Code", 11, RES_MANUFACTURER, false, "=1857", "Simrad"},
      {"Reserved", 2, RES_NOTUSED, false, 0, ""},
      {"Industry Code", 3, RES_LOOKUP, false, "=4", "Marine Industry"},
      {0}}}

    ,
    {"Maretron Proprietary Switch Status Timer",
     130837,
     PACKET_COMPLETE,
     PACKET_FAST,
     23,
     0,
     {{"Manufacturer Code", 11, RES_MANUFACTURER, false, "=137", "Maretron"},
      {"Reserved", 2, RES_NOTUSED, false, 0, ""},
      {"Industry Code", 3, RES_LOOKUP, false, "=4", "Marine Industry"},
      {"Bank Instance", BYTES(1), 1, false, 0, ""},
      {"Indicator Number", BYTES(1), 1, false, 0, ""},
      {"Start Date", BYTES(2), RES_DATE, false, "days", "Timestamp of last reset in Days since January 1, 1970"},
      {"Start Time", BYTES(4), RES_TIME, false, "s", "Timestamp of last reset Seconds since midnight"},
      {"Accumulated OFF Period", BYTES(4),  RES_DECIMAL, false, "seconds", ""},
      {"Accumulated ON Period", BYTES(4), RES_DECIMAL, false, "seconds", ""},
      {"Accumulated ERROR Period", BYTES(4), RES_DECIMAL, false, "seconds", ""},
      {"Switch Status", 2, RES_LOOKUP, false, ",0=Off,1=On,2=Failed", ""},
      {"Reserved", 6, 1, false, 0, ""},
      {0}}}

    ,
    {"Simnet: Fluid Level Warning",
     130838,
     PACKET_INCOMPLETE | PACKET_NOT_SEEN,
     PACKET_FAST,
     0x08,
     0,
     {{"Manufacturer Code", 11, RES_MANUFACTURER, false, "=1857", "Simrad"},
      {"Reserved", 2, RES_NOTUSED, false, 0, ""},
      {"Industry Code", 3, RES_LOOKUP, false, "=4", "Marine Industry"},
      {0}}}

    ,
    {"Simnet: Pressure Sensor Configuration",
     130839,
     PACKET_INCOMPLETE | PACKET_NOT_SEEN,
     PACKET_FAST,
     0x08,
     0,
     {{"Manufacturer Code", 11, RES_MANUFACTURER, false, "=1857", "Simrad"},
      {"Reserved", 2, RES_NOTUSED, false, 0, ""},
      {"Industry Code", 3, RES_LOOKUP, false, "=4", "Marine Industry"},
      {0}}}

    ,
    {"Simnet: Data User Group Configuration",
     130840,
     PACKET_INCOMPLETE | PACKET_NOT_SEEN,
     PACKET_FAST,
     0x08,
     0,
     {{"Manufacturer Code", 11, RES_MANUFACTURER, false, "=1857", "Simrad"},
      {"Reserved", 2, RES_NOTUSED, false, 0, ""},
      {"Industry Code", 3, RES_LOOKUP, false, "=4", "Marine Industry"},
      {0}}}

    /* Where did this come from ?
    ,
    { "Simnet: DSC Message", 130842,
     PACKET_INCOMPLETE | PACKET_NOT_SEEN, PACKET_FAST,
    0x08, 0,
      { { "Manufacturer Code", 11, RES_MANUFACTURER, false, "=1857", "Simrad" }
      , { "Reserved", 2, RES_NOTUSED, false, 0, "" }
      , { "Industry Code", 3, RES_LOOKUP, false, "=4", "Marine Industry" }
      , { 0 }
      }
    }
    */

    ,
    {"Simnet: AIS Class B static data (msg 24 Part A)",
     130842,
     PACKET_INCOMPLETE | PACKET_NOT_SEEN,
     PACKET_FAST,
     0x1d,
     0,
     {{"Manufacturer Code", 11, RES_MANUFACTURER, false, "=1857", "Simrad"},
      {"Reserved", 2, RES_NOTUSED, false, 0, ""},
      {"Industry Code", 3, RES_LOOKUP, false, "=4", "Marine Industry"},
      {"Message ID", 6, 1, false, "=0", "Msg 24 Part A"},
      {"Repeat indicator", 2, RES_LOOKUP, false, LOOKUP_REPEAT_INDICATOR, ""},
      {"D", BYTES(1), 1, false, 0, ""},
      {"E", BYTES(1), 1, false, 0, ""},
      {"User ID", BYTES(4), RES_INTEGER, false, "MMSI", ""},
      {"Name", BYTES(20), RES_ASCII, false, 0, ""},
      {0}}}

    ,
    {"Simnet: AIS Class B static data (msg 24 Part B)",
     130842,
     PACKET_INCOMPLETE,
     PACKET_FAST,
     0x25,
     0,
     {{"Manufacturer Code", 11, RES_MANUFACTURER, false, "=1857", "Simrad"},
      {"Reserved", 2, RES_NOTUSED, false, 0, ""},
      {"Industry Code", 3, RES_LOOKUP, false, "=4", "Marine Industry"},
      {"Message ID", 6, 1, false, "=1", "Msg 24 Part B"},
      {"Repeat indicator", 2, RES_LOOKUP, false, LOOKUP_REPEAT_INDICATOR, ""},
      {"D", BYTES(1), 1, false, 0, ""},
      {"E", BYTES(1), 1, false, 0, ""},
      {"User ID", BYTES(4), RES_INTEGER, false, "MMSI", ""},
      {"Type of ship", BYTES(1), RES_LOOKUP, false, LOOKUP_SHIP_TYPE, ""},
      {"Vendor ID", BYTES(7), RES_ASCII, false, 0, ""},
      {"Callsign", BYTES(7), RES_ASCII, false, 0, ",0=unavailable"},
      {"Length", BYTES(2), 0.1, false, "m", ""},
      {"Beam", BYTES(2), 0.1, false, "m", ""},
      {"Position reference from Starboard", BYTES(2), 0.1, false, "m", ""},
      {"Position reference from Bow", BYTES(2), 0.1, false, "m", ""},
      {"Mothership User ID", BYTES(4), RES_INTEGER, false, "MMSI", "Id of mother ship sent by daughter vessels"},
      {"Reserved", 2, RES_BINARY, false, 0, "reserved"},
      {"Spare", 6, RES_INTEGER, false, 0, ",0=unavailable"},
      {0}}}

    ,
    {"Simnet: Sonar Status, Frequency and DSP Voltage",
     130843,
     PACKET_INCOMPLETE | PACKET_NOT_SEEN,
     PACKET_FAST,
     0x08,
     0,
     {{"Manufacturer Code", 11, RES_MANUFACTURER, false, "=1857", "Simrad"},
      {"Reserved", 2, RES_NOTUSED, false, 0, ""},
      {"Industry Code", 3, RES_LOOKUP, false, "=4", "Marine Industry"},
      {0}}}

    ,
    {"Simnet: Compass Heading Offset",
     130845,
     PACKET_INCOMPLETE,
     PACKET_FAST,
     0x0e,
     0,
     {{"Manufacturer Code", 11, RES_MANUFACTURER, false, "=1857", "Simrad"},
      {"Reserved", 2, RES_NOTUSED, false, 0, ""},
      {"Industry Code", 3, RES_LOOKUP, false, "=4", "Marine Industry"},
      {"Message ID", 6, 1, false, 0, ""},
      {"Repeat indicator", 2, RES_LOOKUP, false, LOOKUP_REPEAT_INDICATOR, ""},
      {"Unused", BYTES(3), 1, false, 0, ""},
      {"Type", BYTES(2), 1, false, "=0", "Heading Offset"},
      {"A", BYTES(2), RES_NOTUSED, false, 0, ""},
      {"Angle", BYTES(2), RES_RADIANS, true, "rad", ""},
      {"Unused", BYTES(2), RES_NOTUSED, false, 0, ""},
      {0}}}

    ,
    {"Simnet: Compass Local Field",
     130845,
     PACKET_INCOMPLETE | PACKET_NOT_SEEN,
     PACKET_FAST,
     0x0e,
     0,
     {{"Manufacturer Code", 11, RES_MANUFACTURER, false, "=1857", "Simrad"},
      {"Reserved", 2, RES_NOTUSED, false, 0, ""},
      {"Industry Code", 3, RES_LOOKUP, false, "=4", "Marine Industry"},
      {"Message ID", 6, 1, false, 0, ""},
      {"Repeat indicator", 2, RES_LOOKUP, false, LOOKUP_REPEAT_INDICATOR, ""},
      {"Unused", BYTES(3), 1, false, 0, ""},
      {"Type", BYTES(2), 1, false, "=768", "Local field"},
      {"A", BYTES(2), RES_NOTUSED, false, 0, ""},
      {"Local field", BYTES(2), RES_PERCENTAGE, false, "%", ""},
      {"Unused", BYTES(2), RES_NOTUSED, false, 0, ""},
      {0}}}

    ,
    {"Simnet: Compass Field Angle",
     130845,
     PACKET_INCOMPLETE | PACKET_NOT_SEEN,
     PACKET_FAST,
     0x0e,
     0,
     {{"Manufacturer Code", 11, RES_MANUFACTURER, false, "=1857", "Simrad"},
      {"Reserved", 2, RES_NOTUSED, false, 0, ""},
      {"Industry Code", 3, RES_LOOKUP, false, "=4", "Marine Industry"},
      {"Message ID", 6, 1, false, 0, ""},
      {"Repeat indicator", 2, RES_LOOKUP, false, LOOKUP_REPEAT_INDICATOR, ""},
      {"Unused", BYTES(3), 1, false, 0, ""},
      {"Type", BYTES(2), 1, false, "=1024", "Local field"},
      {"A", BYTES(2), 1, false, 0, ""},
      {"Field angle", BYTES(2), RES_RADIANS, true, "rad", ""},
      {"Unused", BYTES(2), RES_NOTUSED, false, 0, ""},
      {0}}}

    ,
    {"Simnet: Parameter Handle",
     130845,
     PACKET_INCOMPLETE | PACKET_NOT_SEEN,
     PACKET_FAST,
     0x0e,
     0,
     {{"Manufacturer Code", 11, RES_MANUFACTURER, false, "=1857", "Simrad"},
      {"Reserved", 2, RES_NOTUSED, false, 0, ""},
      {"Industry Code", 3, RES_LOOKUP, false, "=4", "Marine Industry"},
      {"Message ID", 6, 1, false, 0, ""},
      {"Repeat indicator", 2, RES_LOOKUP, false, LOOKUP_REPEAT_INDICATOR, ""},
      {"D", BYTES(1), 1, false, 0, ""},
      {"Group", BYTES(1), 1, false, 0, ""},
      {"F", BYTES(1), 1, false, 0, ""},
      {"G", BYTES(1), 1, false, 0, ""},
      {"H", BYTES(1), 1, false, 0, ""},
      {"I", BYTES(1), 1, false, 0, ""},
      {"J", BYTES(1), 1, false, 0, ""},
      {"Backlight",
       BYTES(1),
       RES_LOOKUP,
       false,
       ",1=Day Mode,4=Night Mode,11=Level 1,22=Level 2,33=Level 3,44=Level 4,55=Level 5,66=Level 6,77=Level 7,88=Level 8,99=Level "
       "9",
       ""},
      {"L", BYTES(2), 1, false, 0, ""},
      {0}}}

    ,
    {"SeaTalk: Node Statistics",
     130847,
     PACKET_INCOMPLETE | PACKET_NOT_SEEN,
     PACKET_FAST,
     0,
     0,
     {{"Manufacturer Code", 11, RES_MANUFACTURER, false, "=1851", "Raymarine"},
      {"Software Release", BYTES(2), 1, false, 0, ""},
      {"Development Version", BYTES(1), 1, false, 0, ""},
      {"Product Code", BYTES(2), 1, false, 0, ""},
      {"Year", BYTES(1), 1, false, 0, ""},
      {"Month", BYTES(1), 1, false, 0, ""},
      {"Device Number", BYTES(2), 1, false, 0, ""},
      {"Node Voltage", BYTES(2), 0.01, false, "V", ""},
      {0}}}

#define LOOKUP_SIMNET_AP_EVENTS \
  (",6=Standby"                 \
   ",9=Auto mode"               \
   ",10=Nav mode"               \
   ",13=Non Follow Up mode"     \
   ",15=Wind mode"              \
   ",18=Square (Turn)"          \
   ",19=C-Turn"                 \
   ",20=U-Turn"                 \
   ",21=Spiral (Turn)"          \
   ",22=Zig Zag (Turn)"         \
   ",23=Lazy-S (Turn)"          \
   ",24=Depth (Turn)"           \
   ",26=Change Course")

#define LOOKUP_SIMNET_DIRECTION \
  (",2=Port"                    \
   ",3=Starboard"               \
   ",4=Left rudder (port)"      \
   ",5=Right rudder (starboard)")

    ,
    {"Simnet: Event Command: AP command",
     130850,
     PACKET_INCOMPLETE,
     PACKET_FAST,
     12,
     0,
     {{"Manufacturer Code", 11, RES_MANUFACTURER, false, "=1857", "Simrad"},
      {"Reserved", 2, RES_NOTUSED, false, 0, ""},
      {"Industry Code", 3, RES_LOOKUP, false, "=4", "Marine Industry"},
      {"Proprietary ID", BYTES(1), RES_LOOKUP, false, ",2,4", "AP command"},
      {"B", BYTES(2), RES_NOTUSED, false, 0, ""},
      {"Controlling Device", BYTES(1), 1, false, 0, ""},
      {"Event", BYTES(2), RES_LOOKUP, false, LOOKUP_SIMNET_AP_EVENTS, ""},
      {"Direction", BYTES(1), RES_LOOKUP, false, LOOKUP_SIMNET_DIRECTION, ""},
      {"Angle", BYTES(2), RES_RADIANS, false, "rad", ""},
      {"G", BYTES(1), RES_NOTUSED, false, 0, ""},
      {0}}}

    ,
    {"Simnet: Event Command: Alarm?",
     130850,
     PACKET_INCOMPLETE,
     PACKET_FAST,
     12,
     0,
     {{"Manufacturer Code", 11, RES_MANUFACTURER, false, "=1857", "Simrad"},
      {"Reserved", 2, RES_NOTUSED, false, 0, ""},
      {"Industry Code", 3, RES_LOOKUP, false, "=4", "Marine Industry"},
      {"A", BYTES(2), 1, false, 0, ""},
      {"Proprietary ID", BYTES(1), RES_LOOKUP, false, "=1", "Alarm command"},
      {"C", BYTES(1), 1, false, 0, ""},
      {"Alarm", BYTES(2), RES_LOOKUP, false, ",57=Raise,56=Clear", ""},
      {"Message ID", BYTES(2), RES_INTEGER, false, 0, ""},
      {"F", BYTES(1), 1, false, 0, ""},
      {"G", BYTES(1), 1, false, 0, ""},
      {0}}}

    ,
    {"Simnet: Event Command: Unknown",
     130850,
     PACKET_INCOMPLETE,
     PACKET_FAST,
     12,
     0,
     {{"Manufacturer Code", 11, RES_MANUFACTURER, false, "=1857", "Simrad"},
      {"Reserved", 2, RES_NOTUSED, false, 0, ""},
      {"Industry Code", 3, RES_LOOKUP, false, "=4", "Marine Industry"},
      {"A", BYTES(2), 1, false, 0, ""},
      {"Proprietary ID", BYTES(1), RES_LOOKUP, false, "=1", "Alarm command"},
      {"B", BYTES(1), 1, false, 0, ""},
      {"C", BYTES(2), 1, false, 0, ""},
      {"D", BYTES(2), 1, false, 0, ""},
      {"E", BYTES(2), 1, false, 0, ""},
      {0}}}

    ,
    {"Simnet: Event Reply: AP command",
     130851,
     PACKET_INCOMPLETE,
     PACKET_FAST,
     12,
     0,
     {{"Manufacturer Code", 11, RES_MANUFACTURER, false, "=1857", "Simrad"},
      {"Reserved", 2, RES_NOTUSED, false, 0, ""},
      {"Industry Code", 3, RES_LOOKUP, false, "=4", "Marine Industry"},
      {"Proprietary ID", BYTES(1), RES_LOOKUP, false, "=2", "AP command"},
      {"B", BYTES(2), 1, false, 0, ""},
      {"Controlling Device", BYTES(1), 1, false, 0, ""},
      {"Event", BYTES(2), RES_LOOKUP, false, LOOKUP_SIMNET_AP_EVENTS, ""},
      {"Direction", BYTES(1), RES_LOOKUP, false, LOOKUP_SIMNET_DIRECTION, ""},
      {"Angle", BYTES(2), RES_RADIANS, false, "rad", ""},
      {"G", BYTES(1), 1, false, 0, ""},
      {0}}}

    ,
    {"Simnet: Alarm Message",
     130856,
     PACKET_INCOMPLETE | PACKET_NOT_SEEN,
     PACKET_FAST,
     0x08,
     0,
     {{"Manufacturer Code", 11, RES_MANUFACTURER, false, "=1857", "Simrad"},
      {"Reserved", 2, RES_NOTUSED, false, 0, ""},
      {"Industry Code", 3, RES_LOOKUP, false, "=4", "Marine Industry"},
      {"Message ID", BYTES(2), 1, false, 0, ""},
      {"B", BYTES(1), 1, false, 0, ""},
      {"C", BYTES(1), 1, false, 0, ""},
      {"Text", BYTES(255), RES_ASCII, false, 0, ""},
      {0}}}

    ,
    {"Airmar: Additional Weather Data",
     130880,
     PACKET_INCOMPLETE | PACKET_NOT_SEEN,
     PACKET_FAST,
     0x1e,
     0,
     {{"Manufacturer Code", 11, RES_MANUFACTURER, false, "=135", "Airmar"},
      {"Reserved", 2, RES_NOTUSED, false, 0, ""},
      {"Industry Code", 3, RES_LOOKUP, false, "=4", "Marine Industry"},
      {"C", BYTES(1), 1, false, 0, ""},
      {"Apparent Windchill Temperature", BYTES(2), RES_TEMPERATURE, false, "K", ""},
      {"True Windchill Temperature", BYTES(2), RES_TEMPERATURE, false, "K", ""},
      {"Dewpoint", BYTES(2), RES_TEMPERATURE, false, "K", ""},
      {0}}}

    ,
    {"Airmar: Heater Control",
     130881,
     PACKET_INCOMPLETE | PACKET_NOT_SEEN,
     PACKET_FAST,
     0x9,
     0,
     {{"Manufacturer Code", 11, RES_MANUFACTURER, false, "=135", "Airmar"},
      {"Reserved", 2, RES_NOTUSED, false, 0, ""},
      {"Industry Code", 3, RES_LOOKUP, false, "=4", "Marine Industry"},
      {"C", BYTES(1), 1, false, 0, ""},
      {"Plate Temperature", BYTES(2), RES_TEMPERATURE, false, "K", ""},
      {"Air Temperature", BYTES(2), RES_TEMPERATURE, false, "K", ""},
      {"Dewpoint", BYTES(2), RES_TEMPERATURE, false, "K", ""},
      {0}}}

    ,
    {"Airmar: POST",
     130944,
     PACKET_INCOMPLETE | PACKET_NOT_SEEN,
     PACKET_FAST,
     0x8,
     0,
     {{"Manufacturer Code", 11, RES_MANUFACTURER, false, "=135", "Airmar"},
      {"Reserved", 2, RES_NOTUSED, false, 0, ""},
      {"Industry Code", 3, RES_LOOKUP, false, "=4", "Marine Industry"},
      {"Control", 4, RES_LOOKUP, false, ",0=Report previous values,1=Generate new values", ""},
      {"Reserved", 7, RES_BINARY, false, 0, ""},
      {"Number of ID/test result pairs to follow", BYTES(1), RES_INTEGER, false, 0, ""}

      ,
      {"Test ID",
       BYTES(1),
       RES_LOOKUP,
       false,
       ",1=Format Code,2=Factory EEPROM,3=User EEPROM,4=Water Temp Sensor,5=Sonar Transceiver,6=Speed sensor,7=Internal "
       "temperature sensor,8=Battery voltage sensor",
       "See Airmar docs for table of IDs and failure codes; these lookup values are for DST200"},
      {"Test result", BYTES(1), RES_LOOKUP, false, ",0=Pass", "Values other than 0 are failure codes"},
      {0}}}

    ,
    {"Actisense: Operating mode",
     ACTISENSE_BEM + 0x11,
     PACKET_COMPLETE,
     PACKET_SINGLE,
     0x0e,
     0,
     {{"SID", BYTES(1), 1, false, 0, ""},
      {"Model ID", BYTES(2), RES_INTEGER, false, 0, ""},
      {"Serial ID", BYTES(4), RES_INTEGER, false, 0, ""},
      {"Error ID", BYTES(4), RES_INTEGER, false, 0, ""},
      {"Operating Mode", BYTES(2), 1, false, 0, ""},
      {0}}}

    ,
    {"Actisense: Startup status",
     ACTISENSE_BEM + 0xf0,
     PACKET_INCOMPLETE,
     PACKET_FAST,
     0x0f,
     0,
     {{"SID", BYTES(1), 1, false, 0, ""},
      {"Model ID", BYTES(2), RES_INTEGER, false, 0, ""},
      {"Serial ID", BYTES(4), RES_INTEGER, false, 0, ""},
      {"Error ID", BYTES(4), RES_INTEGER, false, 0, ""},
      {"Firmware version", BYTES(2), 0.001, false, 0, ""},
      {"Reset status", BYTES(1), 1, false, 0, ""},
      {"A", BYTES(1), 1, false, 0, ""},
      {0}}}

    ,
    {"Actisense: System status",
     ACTISENSE_BEM + 0xf2,
     PACKET_INCOMPLETE,
     PACKET_FAST,
     0x22,
     0,
     {{"SID", BYTES(1), 1, false, 0, ""},
      {"Model ID", BYTES(2), RES_INTEGER, false, 0, ""},
      {"Serial ID", BYTES(4), RES_INTEGER, false, 0, ""},
      {"Error ID", BYTES(4), RES_INTEGER, false, 0, ""},
      {"Indi channel count", BYTES(1), 1, false, 0, ""},
      {"Ch1 Rx Bandwidth", BYTES(1), 1, false, 0, ""},
      {"Ch1 Rx Load", BYTES(1), 1, false, 0, ""},
      {"Ch1 Rx Filtered", BYTES(1), 1, false, 0, ""},
      {"Ch1 Rx Dropped", BYTES(1), 1, false, 0, ""},
      {"Ch1 Tx Bandwidth", BYTES(1), 1, false, 0, ""},
      {"Ch1 Tx Load", BYTES(1), 1, false, 0, ""},
      {"Ch2 Rx Bandwidth", BYTES(1), 1, false, 0, ""},
      {"Ch2 Rx Load", BYTES(1), 1, false, 0, ""},
      {"Ch2 Rx Filtered", BYTES(1), 1, false, 0, ""},
      {"Ch2 Rx Dropped", BYTES(1), 1, false, 0, ""},
      {"Ch2 Tx Bandwidth", BYTES(1), 1, false, 0, ""},
      {"Ch2 Tx Load", BYTES(1), 1, false, 0, ""},
      {"Uni channel count", BYTES(1), 1, false, 0, ""},
      {"Ch1 Bandwidth", BYTES(1), 1, false, 0, ""},
      {"Ch1 Deleted", BYTES(1), 1, false, 0, ""},
      {"Ch1 BufferLoading", BYTES(1), 1, false, 0, ""},
      {"Ch1 PointerLoading", BYTES(1), 1, false, 0, ""},
      {"Ch2 Bandwidth", BYTES(1), 1, false, 0, ""},
      {"Ch2 Deleted", BYTES(1), 1, false, 0, ""},
      {"Ch2 BufferLoading", BYTES(1), 1, false, 0, ""},
      {"Ch2 PointerLoading", BYTES(1), 1, false, 0, ""},
      {0}}}

    ,
    {"Actisense: ?",
     ACTISENSE_BEM + 0xf4,
     PACKET_INCOMPLETE,
     PACKET_FAST,
     17,
     0,
     {{"SID", BYTES(1), 1, false, 0, ""},
      {"Model ID", BYTES(2), RES_INTEGER, false, 0, ""},
      {"Serial ID", BYTES(4), RES_INTEGER, false, 0, ""},
      {0}}}

    ,
    {"iKonvert: Network status",
     IKONVERT_BEM,
     PACKET_COMPLETE,
     PACKET_FAST,
     15,
     0,
     {{"CAN network load", BYTES(1), RES_INTEGER, false, 0, ""},
      {"Errors", BYTES(4), RES_INTEGER, false, 0, ""},
      {"Device count", BYTES(1), RES_INTEGER, false, 0, ""},
      {"Uptime", BYTES(4), RES_INTEGER, false, 0, "s"},
      {"Gateway address", BYTES(1), RES_INTEGER, false, 0, ""},
      {"Rejected TX requests", BYTES(4), RES_INTEGER, false, 0, ""},
      {0}}}

};

size_t pgnListSize = ARRAY_SIZE(pgnList);

#else
extern Pgn    pgnList[];
extern size_t pgnListSize;
#endif

static Pgn *pgnListFirst()
{
  return pgnList + 0;
}
static Pgn *pgnListEnd()
{
  return pgnList + pgnListSize;
}

typedef struct
{
  char *name;
  int   id;
} Company;

/* http://www.nmea.org/Assets/20140409%20nmea%202000%20registration%20list.pdf */
static Company companyList[] = {{"Volvo Penta", 174},
                                {"Actia Corporation", 199},
                                {"Actisense", 273},
                                {"Aetna Engineering/Fireboy-Xintex", 215},
                                {"Airmar", 135},
                                {"Alltek", 459},
                                {"Amphenol LTW", 274},
                                {"Attwood", 502},
                                {"B&G", 381},
                                {"Beede Electrical", 185},
                                {"BEP", 295},
                                {"Beyond Measure", 396},
                                {"Blue Water Data", 148},
                                {"Evinrude/Bombardier", 163},
                                {"CAPI 2", 394},
                                {"Carling", 176},
                                {"CPAC", 165},
                                {"Coelmo", 286},
                                {"ComNav", 404},
                                {"Cummins", 440},
                                {"Dief", 329},
                                {"Digital Yacht", 437},
                                {"Disenos Y Technologia", 201},
                                {"DNA Group", 211},
                                {"Egersund Marine", 426},
                                {"Electronic Design", 373},
                                {"Em-Trak", 427},
                                {"EMMI Network", 224},
                                {"Empirbus", 304},
                                {"eRide", 243},
                                {"Faria Instruments", 1863},
                                {"Fischer Panda", 356},
                                {"Floscan", 192},
                                {"Furuno", 1855},
                                {"Fusion", 419},
                                {"FW Murphy", 78},
                                {"Garmin", 229},
                                {"Geonav", 385},
                                {"Glendinning", 378},
                                {"GME / Standard", 475},
                                {"Groco", 272},
                                {"Hamilton Jet", 283},
                                {"Hemisphere GPS", 88},
                                {"Honda", 257},
                                {"Hummingbird", 467},
                                {"ICOM", 315},
                                {"JRC", 1853},
                                {"Kvasar", 1859},
                                {"Kohler", 85},
                                {"Korea Maritime University", 345},
                                {"LCJ Capteurs", 499},
                                {"Litton", 1858},
                                {"Livorsi", 400},
                                {"Lowrance", 140},
                                {"Maretron", 137},
                                {"Marinecraft (SK)", 571},
                                {"MBW", 307},
                                {"Mastervolt", 355},
                                {"Mercury", 144},
                                {"MMP", 1860},
                                {"Mystic Valley Comms", 198},
                                {"National Instruments", 529},
                                {"Nautibus", 147},
                                {"Navico", 275},
                                {"Navionics", 1852},
                                {"Naviop", 503},
                                {"Nobeltec", 193},
                                {"Noland", 517},
                                {"Northern Lights", 374},
                                {"Northstar", 1854},
                                {"Novatel", 305},
                                {"Ocean Sat", 478},
                                {"Offshore Systems", 161},
                                {"Orolia (McMurdo)", 573},
                                {"Qwerty", 328},
                                {"Parker Hannifin", 451},
                                {"Raymarine", 1851},
                                {"Rolls Royce", 370},
                                {"Rose Point", 384},
                                {"SailorMade/Tetra", 235},
                                {"San Jose", 580},
                                {"San Giorgio", 460},
                                {"Sanshin (Yamaha)", 1862},
                                {"Sea Cross", 471},
                                {"Sea Recovery", 285},
                                {"Simrad", 1857},
                                {"Sitex", 470},
                                {"Sleipner", 306},
                                {"Teleflex", 1850},
                                {"Thrane and Thrane", 351},
                                {"Tohatsu", 431},
                                {"Transas", 518},
                                {"Trimble", 1856},
                                {"True Heading", 422},
                                {"Twin Disc", 80},
                                {"US Coast Guard", 591},
                                {"Vector Cantech", 1861},
                                {"Veethree", 466},
                                {"Vertex", 421},
                                {"Vesper", 504},
                                {"Victron", 358},
                                {"Watcheye", 493},
                                {"Westerbeke", 154},
                                {"Xantrex", 168},
                                {"Yachtcontrol", 583},
                                {"Yacht Monitoring Solutions", 233},
                                {"Yanmar", 172},
                                {"ZF", 228}};<|MERGE_RESOLUTION|>--- conflicted
+++ resolved
@@ -3182,7 +3182,6 @@
       {0}}}
 
     ,
-<<<<<<< HEAD
     {"AC Power / Current - Phase A",
      127744,
      PACKET_COMPLETE,
@@ -3221,7 +3220,7 @@
       {"Power", BYTES(4), 1, true, "W", ""},
       {0}}}
         
-=======
+    ,
     {"Converter Status",
      127750,
      PACKET_COMPLETE,
@@ -3252,7 +3251,6 @@
       {"Reserved", BYTES(1), RES_NOTUSED, false, 0, ""},
       {0}}}
 
->>>>>>> a2f6cd4b
     /* https://www.nmea.org/Assets/20170204%20nmea%202000%20leeway%20pgn%20final.pdf */
     ,
     {"Leeway Angle",
